--- conflicted
+++ resolved
@@ -1,14 +1,3 @@
-<<<<<<< HEAD
-*.pyc
-*~
-build/
-dist/
-*.egg-info
-.cache/
-*.DS_Store
-.coverage
-.ipynb_checkpoints
-=======
 historical/
 #
 # Byte-compiled / optimized / DLL files
@@ -102,5 +91,4 @@
 .ropeproject
 
 *.DS_Store
-*.orig
->>>>>>> e9f92ca5
+*.orig