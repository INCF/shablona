--- conflicted
+++ resolved
@@ -2,19 +2,6 @@
 platforms = OS Independent
 
 [options]
-<<<<<<< HEAD
-python_requires = >=3.7
-install_requires =
-    numpy
-    scipy
-    nibabel >=2.1
-    pandas >=0.23
-    formulaic >=0.2.4, <0.4  # Tested on 0.2.4 and 0.3.2
-    sqlalchemy <1.4.0.dev0
-    bids-validator
-    click >=8.0
-=======
->>>>>>> af095cce
 packages = find:
 include_package_data = True
 
