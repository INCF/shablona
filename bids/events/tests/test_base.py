--- conflicted
+++ resolved
@@ -6,13 +6,8 @@
 from bids import grabbids
 import tempfile
 import pandas as pd
-<<<<<<< HEAD
-from shutil import copy2
-=======
 from glob import glob
 import shutil
-
->>>>>>> 8ac25aa5
 
 @pytest.fixture
 def bids_event_collection():
@@ -63,13 +58,14 @@
     # Put them in a temporary directory
     tmp_dir = tempfile.mkdtemp()
     for f in files:
-        copy2(f, tmp_dir)
+        shutil.copy2(f, tmp_dir)
 
     bec.read(file_directory=tmp_dir)
     col_keys = bec.columns.keys()
     assert set(col_keys) == {'RT', 'gain', 'respnum', 'PTval', 'loss',
                              'respcat', 'parametric gain',
                              'trial_type/parametric gain'}
+    shutil.rmtree(tmp_dir)
 
 
 def test_write_collection(bids_event_collection):
