--- conflicted
+++ resolved
@@ -8,11 +8,8 @@
 import enum
 import difflib
 from pathlib import Path
-<<<<<<< HEAD
 import warnings
-=======
 from typing import Hashable
->>>>>>> aaaf7351
 
 import sqlalchemy as sa
 from sqlalchemy.orm import aliased
@@ -529,17 +526,10 @@
         # Default config and sources values
         kwargs['sources'] = kwargs.get('sources') or self
 
-<<<<<<< HEAD
         for deriv_path in deriv_paths:
-=======
-        # TODO: Derivatives cannot be validated
-        kwargs.pop("validate", None)
-        for name, deriv in deriv_paths.items():
->>>>>>> aaaf7351
             if parent_database_path:
                 child_database_path = parent_database_path / deriv_path.name
                 kwargs['database_path'] = child_database_path
-<<<<<<< HEAD
             if deriv_path.name in self.derivatives:
                 raise BIDSDerivativesValidationError(
                     f"Pipeline name {deriv_path.name} has already been added to this "
@@ -548,9 +538,6 @@
             self.derivatives[deriv_path.name] = BIDSLayout(
                 deriv_path, is_derivative=True, **kwargs
             )
-=======
-            self.derivatives[name] = BIDSLayout(deriv, validate=False, **kwargs)
->>>>>>> aaaf7351
 
     def to_df(self, metadata=False, **filters):
         """Return information for BIDSFiles tracked in Layout as pd.DataFrame.
