"""Tests of BIDSValidator functionality."""

from os.path import join

import pytest

from bids_validator import BIDSValidator
from bids.layout import BIDSLayout
from bids.tests import get_test_data_path


# Fixture uses in the rest of the tests
@pytest.fixture
def testvalidator():
    return BIDSValidator()

<<<<<<< HEAD
=======

# checks is_top_level() function true cases
def test_is_top_level_true(testvalidator):
    target_list = [
        "/README",
        "/CHANGES",
        "/dataset_description.json",
        "/participants.tsv",
        "/participants.json"
    ]

    for item in target_list:
        result = testvalidator.is_top_level(item)
        assert result


# checks is_top_level() function false cases
def test_is_top_level_false(testvalidator):
    target_list = [
        "/RADME",  # wrong filename
        "/CANGES",  # wrong filename
        "/dataset_descrption.json",  # wrong filename
        "/dataset_description.jon",  # wrong extension
        "/participants.sv",  # wrong extension
        "/participnts.tsv",  # wrong filename
        "/particpants.json"  # wrong filename
        "/participants.son"  # wrong extension
    ]

    for item in target_list:
        result = testvalidator.is_top_level(item)
        assert not result


# checks is_associated_data() function true cases
def test_is_associated_data_true(testvalidator):
    target_list = [
        "/code/",
        "/derivatives/",
        "/sourcedata/",
        "/stimuli/",
    ]

    for item in target_list:
        result = testvalidator.is_associated_data(item)
        assert result


# checks is_associated_data() function false cases
def test_is_associated_data_false(testvalidator):
    target_list = [
        "/CODE/",
        "/derivatves/",
        "/source/",
        "/stimli/",
        "/.git/"
    ]

    for item in target_list:
        result = testvalidator.is_associated_data(item)
        assert not result


# checks is_session_level() function true cases
def test_is_session_level_true(testvalidator):
    target_list = [
        "/sub-01/sub-01_dwi.bval",
        "/sub-01/sub-01_dwi.bvec",
        "/sub-01/sub-01_dwi.json",
        "/sub-01/sub-01_run-01_dwi.bval",
        "/sub-01/sub-01_run-01_dwi.bvec",
        "/sub-01/sub-01_run-01_dwi.json",
        "/sub-01/sub-01_acq-singleband_dwi.bval",
        "/sub-01/sub-01_acq-singleband_dwi.bvec",
        "/sub-01/sub-01_acq-singleband_dwi.json",
        "/sub-01/sub-01_acq-singleband_run-01_dwi.bval",
        "/sub-01/sub-01_acq-singleband_run-01_dwi.bvec",
        "/sub-01/sub-01_acq-singleband_run-01_dwi.json",
        "/sub-01/ses-test/sub-01_ses-test_dwi.bval",
        "/sub-01/ses-test/sub-01_ses-test_dwi.bvec",
        "/sub-01/ses-test/sub-01_ses-test_dwi.json",
        "/sub-01/ses-test/sub-01_ses-test_run-01_dwi.bval",
        "/sub-01/ses-test/sub-01_ses-test_run-01_dwi.bvec",
        "/sub-01/ses-test/sub-01_ses-test_run-01_dwi.json",
        "/sub-01/ses-test/sub-01_ses-test_acq-singleband_dwi.bval",
        "/sub-01/ses-test/sub-01_ses-test_acq-singleband_dwi.bvec",
        "/sub-01/ses-test/sub-01_ses-test_acq-singleband_dwi.json",
        "/sub-01/ses-test/sub-01_ses-test_acq-singleband_run-01_dwi.bval",
        "/sub-01/ses-test/sub-01_ses-test_acq-singleband_run-01_dwi.bvec",
        "/sub-01/ses-test/sub-01_ses-test_acq-singleband_run-01_dwi.json"
    ]

    for item in target_list:
        result = testvalidator.is_session_level(item)
        assert result


# checks is_subject_level() function true cases
def test_is_subject_level_true(testvalidator):
    target_list = [
        "/sub-01/sub-01_sessions.tsv",
        "/sub-01/sub-01_sessions.json"
    ]

    for item in target_list:
        result = testvalidator.is_subject_level(item)
        assert result


# checks is_subject_level() function false cases
def test_is_subject_false(testvalidator):
    target_list = [
        "/sub-02/sub-01_sessions.tsv",  # wrong sub id in the filename
        "/sub-01_sessions.tsv",  # missed subject id dir
        "/sub-01/sub-01_sesions.tsv",  # wrong modality
        "/sub-01/sub-01_sesions.ext",  # wrong extension
        "/sub-01/sub-01_sessions.jon"  # wrong extension
    ]

    for item in target_list:
        result = testvalidator.is_subject_level(item)
        assert not result


# # checks is_anat() function true cases
# def test_is_anat_true(testvalidator):
#     target_list = [
#         "/sub-01/anat/sub-01_T1w.json",
#         "/sub-01/anat/sub-01_T1w.nii.gz",
#         "/sub-01/anat/sub-01_rec-CSD_T1w.json",
#         "/sub-01/anat/sub-01_rec-CSD_T1w.nii.gz",
#         "/sub-01/anat/sub-01_acq-23_T1w.json",
#         "/sub-01/anat/sub-01_acq-23_T1w.nii.gz",
#         "/sub-01/anat/sub-01_acq-23_rec-CSD_T1w.json",
#         "/sub-01/anat/sub-01_acq-23_rec-CSD_T1w.nii.gz",
#         "/sub-01/anat/sub-01_run-23_T1w.json",
#         "/sub-01/anat/sub-01_run-23_T1w.nii.gz",
#         "/sub-01/anat/sub-01_rec-CSD_run-23_T1w.json",
#         "/sub-01/anat/sub-01_rec-CSD_run-23_T1w.nii.gz",
#         "/sub-01/anat/sub-01_acq-23_run-23_T1w.json",
#         "/sub-01/anat/sub-01_acq-23_run-23_T1w.nii.gz",
#         "/sub-01/anat/sub-01_acq-23_rec-CSD_run-23_T1w.json",
#         "/sub-01/anat/sub-01_acq-23_rec-CSD_run-23_T1w.nii.gz",
#         "/sub-01/ses-test/anat/sub-01_ses-test_T1w.json",
#         "/sub-01/ses-test/anat/sub-01_ses-test_T1w.nii.gz",
#         "/sub-01/ses-test/anat/sub-01_ses-test_rec-CSD_T1w.json",
#         "/sub-01/ses-test/anat/sub-01_ses-test_rec-CSD_T1w.nii.gz",
#         "/sub-01/ses-test/anat/sub-01_ses-test_acq-23_T1w.json",
#         "/sub-01/ses-test/anat/sub-01_ses-test_acq-23_T1w.nii.gz",
#         "/sub-01/ses-test/anat/sub-01_ses-test_acq-23_rec-CSD_T1w.json",
#         "/sub-01/ses-test/anat/sub-01_ses-test_acq-23_rec-CSD_T1w.nii.gz",
#         "/sub-01/ses-test/anat/sub-01_ses-test_run-23_T1w.json",
#         "/sub-01/ses-test/anat/sub-01_ses-test_run-23_T1w.nii.gz",
#         "/sub-01/ses-test/anat/sub-01_ses-test_rec-CSD_run-23_T1w.json",
#         "/sub-01/ses-test/anat/sub-01_ses-test_rec-CSD_run-23_T1w.nii.gz",
#         "/sub-01/ses-test/anat/sub-01_ses-test_acq-23_run-23_T1w.json",
#         "/sub-01/ses-test/anat/sub-01_ses-test_acq-23_run-23_T1w.nii.gz",
#         "/sub-01/ses-test/anat/sub-01_ses-test_acq-23_rec-CSD_run-23_T1w.json",
#         "/sub-01/ses-test/anat/sub-01_ses-test_acq-23_rec-CSD_run-23_T1w.nii.gz"]

#     for item in target_list:
#         result = testvalidator.is_anat(item)
#         assert result

# # checks is_anat() function false cases


# def test_is_anat_false(testvalidator):
#     target_list = ["/sub-01/anat/sub-1_T1w.json",  # subject inconsistency
#                    "/sub-01/anat/sub-01_dwi.nii.gz",  # wrong modality suffix
#                    "/sub-01/anat/sub-02_rec-CSD_T1w.json",  # subject inconsistency
#                    "/sub-01/anat/sub-01_rec-CS-D_T1w.nii.gz",  # rec label wrong
#                    "/sub-01/anat/sub-01_acq-23_T1W.json",  # modality suffix wrong
#                    "/sub-01/dwi/sub-01_acq-23_dwi.nii.gz",  # wrong data type
#                    "/sub-01/anat/sub-01_acq-23_rec-CSD_T1w.exe",  # wrong extension
#                    "/sub-01/anat/sub-01_acq-23_rec-CSD_T1w.niigz",  # extension typo
#                    "/sub-01/anat/sub-01_run-2-3_T1w.json",  # run label typo
#                    "/sub-01/anat/sub-01_rn-23_T1w.nii.gz",  # run typo
#                    "/sub-01/ant/sub-01_rec-CS-D_run-23_T1w.json",  # reconstruction label typo
#                    "/sub-1/anat/sub-01_rec-CSD_run-23_t1w.nii.gz",  # T1w suffix typo
#                    "/sub-01/anat/sub-01_aq-23_run-23_T1w.json",  # acq typo
#                    "/sub-01/anat/sub-01_acq-23_run-23_dwi.nii.gz",  # wrong data type
#                    "/sub-01/anat/sub-01_acq-23_rc-CSD_run-23_T1w.json",  # rec typo
#                    "/sub-01/anat/sub-O1_acq-23_rec-CSD_run-23_T1w.nii.gz",  # 2nd subject id typo
#                    "/sub-01/ses-test/anat/sub-01_ses-retest_T1w.json",  # ses inconsistency
#                    "/sub-01/ses-test/anat/sub-01_sestest_T1w.nii.gz",  # 2nd session typo
#                    "/sub-01/ses-test/anat/sub-01_ses_test_rec-CSD_dwi.jsn",  # extension typo
#                    "/sub-01/ses_test/anat/sub-01_ses_test_rec-CSD_T1w.bval",  # wrong extension
#                    "/sub-01/ses-test/anat/sub-01_ses-test_acq-23_T1w.exe",  # wrong extension
#                    ]
#     for item in target_list:
#         result = testvalidator.is_anat(item)
#         assert not result


# # checks is_dwi() function true cases
# def test_is_dwi_true(testvalidator):
#     target_list = [
#         "/sub-01/dwi/sub-01_dwi.nii.gz",
#         "/sub-01/dwi/sub-01_dwi.bval",
#         "/sub-01/dwi/sub-01_dwi.bvec",
#         "/sub-01/dwi/sub-01_dwi.json",
#         "/sub-01/dwi/sub-01_run-01_dwi.nii.gz",
#         "/sub-01/dwi/sub-01_run-01_dwi.bval",
#         "/sub-01/dwi/sub-01_run-01_dwi.bvec",
#         "/sub-01/dwi/sub-01_run-01_dwi.json",
#         "/sub-01/dwi/sub-01_acq-singleband_dwi.nii.gz",
#         "/sub-01/dwi/sub-01_acq-singleband_dwi.bval",
#         "/sub-01/dwi/sub-01_acq-singleband_dwi.bvec",
#         "/sub-01/dwi/sub-01_acq-singleband_dwi.json",
#         "/sub-01/dwi/sub-01_acq-singleband_run-01_dwi.nii.gz",
#         "/sub-01/dwi/sub-01_acq-singleband_run-01_dwi.bval",
#         "/sub-01/dwi/sub-01_acq-singleband_run-01_dwi.bvec",
#         "/sub-01/dwi/sub-01_acq-singleband_run-01_dwi.json",
#         "/sub-01/ses-test/dwi/sub-01_ses-test_dwi.nii.gz",
#         "/sub-01/ses-test/dwi/sub-01_ses-test_dwi.bval",
#         "/sub-01/ses-test/dwi/sub-01_ses-test_dwi.bvec",
#         "/sub-01/ses-test/dwi/sub-01_ses-test_dwi.json",
#         "/sub-01/ses-test/dwi/sub-01_ses-test_run-01_dwi.nii.gz",
#         "/sub-01/ses-test/dwi/sub-01_ses-test_run-01_dwi.bval",
#         "/sub-01/ses-test/dwi/sub-01_ses-test_run-01_dwi.bvec",
#         "/sub-01/ses-test/dwi/sub-01_ses-test_run-01_dwi.json",
#         "/sub-01/ses-test/dwi/sub-01_ses-test_acq-singleband_dwi.nii.gz",
#         "/sub-01/ses-test/dwi/sub-01_ses-test_acq-singleband_dwi.bval",
#         "/sub-01/ses-test/dwi/sub-01_ses-test_acq-singleband_dwi.bvec",
#         "/sub-01/ses-test/dwi/sub-01_ses-test_acq-singleband_dwi.json",
#         "/sub-01/ses-test/dwi/sub-01_ses-test_acq-singleband_run-01_dwi.nii.gz",
#         "/sub-01/ses-test/dwi/sub-01_ses-test_acq-singleband_run-01_dwi.bval",
#         "/sub-01/ses-test/dwi/sub-01_ses-test_acq-singleband_run-01_dwi.bvec",
#         "/sub-01/ses-test/dwi/sub-01_ses-test_acq-singleband_run-01_dwi.json"]

#     for item in target_list:
#         result = testvalidator.is_dwi(item)
#         assert result

# # checks is_dwi() function false cases


# def test_is_dwi_false(testvalidator):
#     target_list = [
#         "/sub-01/dwi/sub-01_suffix-suff_acq-singleband_dwi.json",  # redundant suffix
#         "/sub-01/dwi/sub-01_acq-singleband__run-01_dwi.nii.gz",  # wrong __
#         "/sub-01/dwi/sub-01_acq_run-01_dwi.bval",  # missed -singleband in _acq
#         "/sub-01/dwi/sub-01_acq-singleband_run_01_dwi.bvec",  # wrong run_01
#         "/sub-01/dwi/sub-01_acq_singleband_run-01_dwi.json",  # wrong acq_singleband_
#         "/sub_01/ses-test/dwi/sub-01_ses-test_dwi.nii.gz",  # wrong sub_01 dir
#         "/sub-01/ses_test/dwi/sub-01_ses-test_dwi.bval",  # wrong ses_test dir
#         "/sub-01/ses-retest/dwi/sub-01_ses-test_dwi.bvec",  # wrong session in the filename
#         "/sub-01/ses-test/dwi/sub-01_ses-retest_dwi.json",  # wrong session in the filename
#         "/sub-01/ses-test/dwi/sub-01_ses-test_run-01_brain.nii.gz",  # wrong modality
#         "/sub-01/ses-test/dwi/sub-01_ses-test_run-01.bval",  # missed modality
#         "/sub-01/ses-test/dwi/sub-01_ses-test_run-01_dwi.vec",  # wrong extension
#         "/sub-01/ses-test/dwi/sub-01_ses-test_run-01_dwi.jon",  # wrong extension
#         "/sub-01/ses-test/dwi/sub-01_ses-test_acq-singleband_dwi.ni.gz",  # wrong extension
#         "/sub-01/ses-test/dwi/sub-01_ses-test_acq-singleband_dwi.val",  # wrong extension
#         "/ses-test/dwi/sub-01/sub-01_ses-test_acq-singleband_dwi.bvec",  # wrong dirs order
#         "/sub-01/dwi/ses-test/sub-01_ses-test_acq-singleband_dwi.json",  # wrong dirs order
#         "/ses-test/sub-01/dwi/sub-01_ses-test_acq-singleband_run-01_dwi.nii.gz",  # wrong dirs order
#         "/sub-01/ses-test/sub-01_ses-test_acq-singleband_run-01_dwi.bval",  # missed data type dir
#         "/sub-01/dwi/sub-01_ses-test_acq-singleband_run-01_dwi.bvec",  # missed session id dir
#         "/ses-test/dwi/sub-01_ses-test_acq-singleband_run-01_dwi.json"  # missed sub id dir
#     ]

#     for item in target_list:
#         result = testvalidator.is_dwi(item)
#         assert not result


# # checks is_func() function true cases
# def test_is_func_true(testvalidator):
#     target_list = [
#         "/sub-01/func/sub-01_task-task_bold.nii.gz",
#         "/sub-01/func/sub-01_task-task_bold.nii",
#         "/sub-01/func/sub-01_task-task_bold.json",
#         "/sub-01/func/sub-01_task-task_sbref.nii.gz",
#         "/sub-01/func/sub-01_task-task_sbref.json",
#         "/sub-01/func/sub-01_task-task_events.json",
#         "/sub-01/func/sub-01_task-task_events.tsv",
#         "/sub-01/func/sub-01_task-task_physio.json",
#         "/sub-01/func/sub-01_task-task_physio.tsv.gz",
#         "/sub-01/func/sub-01_task-task_stim.json",
#         "/sub-01/func/sub-01_task-task_stim.tsv.gz",
#         "/sub-01/func/sub-01_task-task_defacemask.nii.gz",
#         "/sub-01/func/sub-01_task-task_defacemask.nii",
#         "/sub-01/func/sub-01_task-task_run-01_bold.nii.gz",
#         "/sub-01/func/sub-01_task-task_run-01_bold.nii",
#         "/sub-01/func/sub-01_task-task_run-01_bold.json",
#         "/sub-01/func/sub-01_task-task_run-01_sbref.nii.gz",
#         "/sub-01/func/sub-01_task-task_run-01_sbref.json",
#         "/sub-01/func/sub-01_task-task_run-01_events.json",
#         "/sub-01/func/sub-01_task-task_run-01_events.tsv",
#         "/sub-01/func/sub-01_task-task_run-01_physio.json",
#         "/sub-01/func/sub-01_task-task_run-01_physio.tsv.gz",
#         "/sub-01/func/sub-01_task-task_run-01_stim.json",
#         "/sub-01/func/sub-01_task-task_run-01_stim.tsv.gz",
#         "/sub-01/func/sub-01_task-task_run-01_defacemask.nii.gz",
#         "/sub-01/func/sub-01_task-task_run-01_defacemask.nii",
#         "/sub-01/func/sub-01_task-task_rec-rec_bold.nii.gz",
#         "/sub-01/func/sub-01_task-task_rec-rec_bold.nii",
#         "/sub-01/func/sub-01_task-task_rec-rec_bold.json",
#         "/sub-01/func/sub-01_task-task_rec-rec_sbref.nii.gz",
#         "/sub-01/func/sub-01_task-task_rec-rec_sbref.json",
#         "/sub-01/func/sub-01_task-task_rec-rec_events.json",
#         "/sub-01/func/sub-01_task-task_rec-rec_events.tsv",
#         "/sub-01/func/sub-01_task-task_rec-rec_physio.json",
#         "/sub-01/func/sub-01_task-task_rec-rec_physio.tsv.gz",
#         "/sub-01/func/sub-01_task-task_rec-rec_stim.json",
#         "/sub-01/func/sub-01_task-task_rec-rec_stim.tsv.gz",
#         "/sub-01/func/sub-01_task-task_rec-rec_defacemask.nii.gz",
#         "/sub-01/func/sub-01_task-task_rec-rec_defacemask.nii",
#         "/sub-01/func/sub-01_task-task_rec-rec_run-01_bold.nii.gz",
#         "/sub-01/func/sub-01_task-task_rec-rec_run-01_bold.nii",
#         "/sub-01/func/sub-01_task-task_rec-rec_run-01_bold.json",
#         "/sub-01/func/sub-01_task-task_rec-rec_run-01_sbref.nii.gz",
#         "/sub-01/func/sub-01_task-task_rec-rec_run-01_sbref.json",
#         "/sub-01/func/sub-01_task-task_rec-rec_run-01_events.json",
#         "/sub-01/func/sub-01_task-task_rec-rec_run-01_events.tsv",
#         "/sub-01/func/sub-01_task-task_rec-rec_run-01_physio.json",
#         "/sub-01/func/sub-01_task-task_rec-rec_run-01_physio.tsv.gz",
#         "/sub-01/func/sub-01_task-task_rec-rec_run-01_stim.json",
#         "/sub-01/func/sub-01_task-task_rec-rec_run-01_stim.tsv.gz",
#         "/sub-01/func/sub-01_task-task_rec-rec_run-01_defacemask.nii.gz",
#         "/sub-01/func/sub-01_task-task_rec-rec_run-01_defacemask.nii",
#         "/sub-01/ses-test/func/sub-01_ses-test_task-task_bold.nii.gz",
#         "/sub-01/ses-test/func/sub-01_ses-test_task-task_bold.nii",
#         "/sub-01/ses-test/func/sub-01_ses-test_task-task_bold.json",
#         "/sub-01/ses-test/func/sub-01_ses-test_task-task_sbref.nii.gz",
#         "/sub-01/ses-test/func/sub-01_ses-test_task-task_sbref.json",
#         "/sub-01/ses-test/func/sub-01_ses-test_task-task_events.json",
#         "/sub-01/ses-test/func/sub-01_ses-test_task-task_events.tsv",
#         "/sub-01/ses-test/func/sub-01_ses-test_task-task_physio.json",
#         "/sub-01/ses-test/func/sub-01_ses-test_task-task_physio.tsv.gz",
#         "/sub-01/ses-test/func/sub-01_ses-test_task-task_stim.json",
#         "/sub-01/ses-test/func/sub-01_ses-test_task-task_stim.tsv.gz",
#         "/sub-01/ses-test/func/sub-01_ses-test_task-task_defacemask.nii.gz",
#         "/sub-01/ses-test/func/sub-01_ses-test_task-task_defacemask.nii",
#         "/sub-01/ses-test/func/sub-01_ses-test_task-task_run-01_bold.nii.gz",
#         "/sub-01/ses-test/func/sub-01_ses-test_task-task_run-01_bold.nii",
#         "/sub-01/ses-test/func/sub-01_ses-test_task-task_run-01_bold.json",
#         "/sub-01/ses-test/func/sub-01_ses-test_task-task_run-01_sbref.nii.gz",
#         "/sub-01/ses-test/func/sub-01_ses-test_task-task_run-01_sbref.json",
#         "/sub-01/ses-test/func/sub-01_ses-test_task-task_run-01_events.json",
#         "/sub-01/ses-test/func/sub-01_ses-test_task-task_run-01_events.tsv",
#         "/sub-01/ses-test/func/sub-01_ses-test_task-task_run-01_physio.json",
#         "/sub-01/ses-test/func/sub-01_ses-test_task-task_run-01_physio.tsv.gz",
#         "/sub-01/ses-test/func/sub-01_ses-test_task-task_run-01_stim.json",
#         "/sub-01/ses-test/func/sub-01_ses-test_task-task_run-01_stim.tsv.gz",
#         "/sub-01/ses-test/func/sub-01_ses-test_task-task_run-01_defacemask.nii.gz",
#         "/sub-01/ses-test/func/sub-01_ses-test_task-task_run-01_defacemask.nii",
#         "/sub-01/ses-test/func/sub-01_ses-test_task-task_rec-rec_bold.nii.gz",
#         "/sub-01/ses-test/func/sub-01_ses-test_task-task_rec-rec_bold.nii",
#         "/sub-01/ses-test/func/sub-01_ses-test_task-task_rec-rec_bold.json",
#         "/sub-01/ses-test/func/sub-01_ses-test_task-task_rec-rec_sbref.nii.gz",
#         "/sub-01/ses-test/func/sub-01_ses-test_task-task_rec-rec_sbref.json",
#         "/sub-01/ses-test/func/sub-01_ses-test_task-task_rec-rec_events.json",
#         "/sub-01/ses-test/func/sub-01_ses-test_task-task_rec-rec_events.tsv",
#         "/sub-01/ses-test/func/sub-01_ses-test_task-task_rec-rec_physio.json",
#         "/sub-01/ses-test/func/sub-01_ses-test_task-task_rec-rec_physio.tsv.gz",
#         "/sub-01/ses-test/func/sub-01_ses-test_task-task_rec-rec_stim.json",
#         "/sub-01/ses-test/func/sub-01_ses-test_task-task_rec-rec_stim.tsv.gz",
#         "/sub-01/ses-test/func/sub-01_ses-test_task-task_rec-rec_defacemask.nii.gz",
#         "/sub-01/ses-test/func/sub-01_ses-test_task-task_rec-rec_defacemask.nii",
#         "/sub-01/ses-test/func/sub-01_ses-test_task-task_rec-rec_run-01_bold.nii.gz",
#         "/sub-01/ses-test/func/sub-01_ses-test_task-task_rec-rec_run-01_bold.nii",
#         "/sub-01/ses-test/func/sub-01_ses-test_task-task_rec-rec_run-01_bold.json",
#         "/sub-01/ses-test/func/sub-01_ses-test_task-task_rec-rec_run-01_sbref.nii.gz",
#         "/sub-01/ses-test/func/sub-01_ses-test_task-task_rec-rec_run-01_sbref.json",
#         "/sub-01/ses-test/func/sub-01_ses-test_task-task_rec-rec_run-01_events.json",
#         "/sub-01/ses-test/func/sub-01_ses-test_task-task_rec-rec_run-01_events.tsv",
#         "/sub-01/ses-test/func/sub-01_ses-test_task-task_rec-rec_run-01_physio.json",
#         "/sub-01/ses-test/func/sub-01_ses-test_task-task_rec-rec_run-01_physio.tsv.gz",
#         "/sub-01/ses-test/func/sub-01_ses-test_task-task_rec-rec_run-01_stim.json",
#         "/sub-01/ses-test/func/sub-01_ses-test_task-task_rec-rec_run-01_stim.tsv.gz",
#         "/sub-01/ses-test/func/sub-01_ses-test_task-task_rec-rec_run-01_defacemask.nii.gz",
#         "/sub-01/ses-test/func/sub-01_ses-test_task-task_rec-rec_run-01_defacemask.nii"]

#     for item in target_list:
#         result = testvalidator.is_func(item)
#         assert result


# # checks is_func() function false cases
# def test_is_func_false(testvalidator):
#     target_list = [
#         "/sub-01/ses-test/func/sub--01_ses-test_task-task_rec-rec_stim.tsv.gz",  # wrong --
#         "/sub-01/ses-test/func/sub-01__ses-test_task-task_rec-rec_defacemask.nii.gz",  # wrong __
#         "/sub-01/ses-test/func/sub-01_ses_test_task-task_rec-rec_defacemask.nii",  # wrong ses_test
#         "/sub-01/ses-test/func/sub-01_task-task_rec-rec_run-01_bold.nii.gz", # missed session suffix and id in the filename
#         "/sub-01/ses-test/func/ses-test_task-task_rec-rec_run-01_bold.nii", # missed subject suffix and id in the filename
#         "/sub-01/ses-retest/func/sub-01_ses-test_task-task_rec-rec_run-01_sbref.nii.gz", # wrong session id in the filename
#         "/sub-01/ses-test/func/sub-02_ses-test_task-task_rec-rec_run-01_sbref.json", # wrong subject id in the filename
#         "/sub-01/ses-test/func/sub-01_ses-test_task-task_rec-rec_run-01.json",  # missed modality
#         "/sub-01/ses-test/func/sub-01_ses-test_task-task_rec-rec_run-01_events",  # missed extension
#         "/sub-01/func/ses-test/sub-01_ses-test_task-task_rec-rec_run-01_physio.json", # wrong dirs order
#         "/ses-test/func/sub-01/sub-01_ses-test_task-task_rec-rec_run-01_physio.tsv.gz", # wrong dirs order
#         "/ses-test/sub-01/func/sub-01_ses-test_task-task_rec-rec_run-01_stim.json", # wrong dirs order
#         "/sub-01/ses-test/sub-01_ses-test_task-task_rec-rec_run-01_stim.tsv.gz",  # missed data type
#         "/sub-01/func/sub-01_ses-test_task-task_rec-rec_run-01_defacemask.nii.gz", # missed session dir
#         "/ses-test/func/sub-01_ses-test_task-task_rec-rec_run-01_defacemask.nii" # missed subject dir
#     ]

#     for item in target_list:
#         result = testvalidator.is_func(item)
#         assert not result


# # checks is_func_bold() true cases
# def test_is_func_bold_true(testvalidator):
#     target_list = [
#         "/sub-01/func/sub-01_task-coding_bold.nii.gz",
#         "/sub-01/func/sub-01_task-coding_sbref.nii.gz",
#         "/sub-01/func/sub-01_task-coding_acq-23_bold.nii.gz",
#         "/sub-01/func/sub-01_task-coding_acq-23_sbref.nii.gz",
#         "/sub-01/func/sub-01_task-coding_run-23_bold.nii.gz",
#         "/sub-01/func/sub-01_task-coding_run-23_sbref.nii.gz",
#         "/sub-01/func/sub-01_task-coding_acq-23_run-23_bold.nii.gz",
#         "/sub-01/func/sub-01_task-coding_acq-23_run-23_sbref.nii.gz",
#         "/sub-01/ses-test/func/sub-01_ses-test_task-coding_bold.nii.gz",
#         "/sub-01/ses-test/func/sub-01_ses-test_task-coding_sbref.nii.gz",
#         "/sub-01/ses-test/func/sub-01_ses-test_task-coding_acq-23_bold.nii.gz",
#         "/sub-01/ses-test/func/sub-01_ses-test_task-coding_acq-23_sbref.nii.gz",
#         "/sub-01/ses-test/func/sub-01_ses-test_task-coding_run-23_bold.nii.gz",
#         "/sub-01/ses-test/func/sub-01_ses-test_task-coding_run-23_sbref.nii.gz",
#         "/sub-01/ses-test/func/sub-01_ses-test_task-coding_acq-23_run-23_bold.nii.gz",
#         "/sub-01/ses-test/func/sub-01_ses-test_task-coding_acq-23_run-23_sbref.nii.gz"]

#     for item in target_list:
#         result = testvalidator.is_func_bold(item)
#         assert result


# # checks is_func_bold() false cases
# def test_is_func_bold_false(testvalidator):
#     target_list = [
#         # func not bold
#         "/sub-01/ses-test/func/sub-01_ses-test_task-coding_acq-23_events.tsv",
#         "/sub-01/func/sub-01_task-coding_events.json",
#         "/sub-01/func/sub-01_task-coding_acq-23_run-23_events.json",
#         "/sub-01/ses-test/func/sub-01_ses-test_task-coding_bold.json",
#         "/sub-01/func/sub-01_task-coding_acq-23_run-23_bold.json",
#         "/sub-01/ses-test/func/sub-01_ses-test_task-coding_physio.json",
#         "/sub-01/ses-test/func/sub-01_ses-test_task-coding_acq-23_run-23_physio.json",
#         "/sub-01/func/sub-01_task-coding_run-23_events.tsv",
#         "/sub-01/func/sub-01_task-coding_events.tsv",
#         "/sub-01/func/sub-01_task-coding_acq-23_events.json",
#         "/sub-01/ses-test/func/sub-01_ses-test_task-coding_run-23_events.tsv",
#         "/sub-01/func/sub-01_task-coding_physio.json",
#         "/sub-01/func/sub-01_task-coding_acq-23_physio.json",
#         # various typos
#         "/sub-01/func/sub-01_task-coding_sbref.ni.gz",  # ni
#         "/sub-01/func/sub-01_task-coding_acq_23_bold.nii.gz",  # _23
#         "/sub-01/func/sub-01_task-coding_acq-23_sbrf.nii.gz",  # sbrf
#         "/sub-01/func/sub-02_task-coding_run-23_bold.nii.gz",  # sub-02
#         "/sub-01/func/sub-01_task-coding-run-23_sbref.nii.gz",  # -run
#         "/sub-01/func/sub-01_task_coding_acq-23_run-23_bold.nii.gz",  # _coding
#         "/sub-01/func/sub-01-task-coding_acq-23_run-23_sbref.nii.gz",  # -task
#         "/sub-01/ses-test/func/sub-01_ses-retest_task-coding_bold.nii.gz",  # ses-retest
#         "/sub-01/ses-test/func/sub-02_ses-test_task-coding_sbref.nii.gz",  # sub-02
#         "/sub-01/ses-test/func/sub-01_ses-test_task-coding_acq-23_blad.nii.gz",  # blad
#         "/sub-01/ses-test/func/sub-01_ses-test-task-coding_acq-23_sbref.nii.gz",  # -task
#         "/sub-01/ses-test/anat/sub-01_ses-test_task-coding_run-23_bold.nii.gz",  # anat
#         "/sub-01/ses-test/anat/sub-01_ses-test_task-coding_run-23_sbref.nii.gz",  # anat
#         "/sub-01/ses-test/dwi/sub-01_ses-test_task-coding_acq-23_run-23_bold.nii.gz",  # dwi
#         "/sub-01/ses-test/dwi/sub-01_ses-test_task-coding_acq-23_run-23_sbref.nii.gz"  # dwi
#     ]

#     for item in target_list:
#         result = testvalidator.is_func_bold(item)
#         assert not result


# # checks is_behavioral() function true cases
# def test_is_behavioral_true(testvalidator):
#     target_list = [
#         "/sub-01/beh/sub-01_task-task_events.tsv",
#         "/sub-01/beh/sub-01_task-task_events.json",
#         "/sub-01/beh/sub-01_task-task_beh.json",
#         "/sub-01/beh/sub-01_task-task_physio.json",
#         "/sub-01/beh/sub-01_task-task_physio.tsv.gz",
#         "/sub-01/beh/sub-01_task-task_stim.json",
#         "/sub-01/beh/sub-01_task-task_stim.tsv.gz",
#         "/sub-01/ses-test/beh/sub-01_ses-test_task-task_events.tsv",
#         "/sub-01/ses-test/beh/sub-01_ses-test_task-task_events.json",
#         "/sub-01/ses-test/beh/sub-01_ses-test_task-task_beh.json",
#         "/sub-01/ses-test/beh/sub-01_ses-test_task-task_physio.json",
#         "/sub-01/ses-test/beh/sub-01_ses-test_task-task_physio.tsv.gz",
#         "/sub-01/ses-test/beh/sub-01_ses-test_task-task_stim.json",
#         "/sub-01/ses-test/beh/sub-01_ses-test_task-task_stim.tsv.gz",
#     ]

#     for item in target_list:
#         result = testvalidator.is_behavioral(item)
#         assert result


# # checks is_behavioral() function false cases
# def test_is_behavioral_false(testvalidator):
#     target_list = [
#         "/sub-01/beeh/sub-01_task-task_events.tsv",  # wrong data type
#         "/sub-01/beh/sub-01_suff-suff_task-task_events.json",  # wrong suffix
#         "/sub-01/beh/sub-02_task-task_beh.json",  # wrong sub id in the filename
#         "/sub-01/beh/sub-01_task_task_physio.json",  # wrong task_task
#         "/sub-01/beh/sub-01_task-task_phycoo.tsv.gz",  # wrong modality
#         "/sub-01/beh/sub-01_task-task_stim.jsn",  # wrong extension
#         "/sub-01/beh/sub-01_task-task.tsv.gz",  # missed modality
#         "/sub-01/ses-test/beh/sub-01_ses-test_task-task_events",  # missed extension
#         "/sub-01/beh/ses-test/sub-01_ses-test_task-task_events.json",  # wrong dirs order
#         "/ses-test/beh/sub-01/sub-01_ses-test_task-task_beh.json",  # wrong dirs order
#         "/ses-test/sub-01/beh/sub-01_ses-test_task-task_physio.json",  # wrong dirs order
#         "/sub-01/ses-test/sub-01_ses-test_task-task_physio.tsv.gz",  # missed data type dir
#         "/sub-01/beh/sub-01_ses-test_task-task_stim.json",  # missed session id dir
#         "/ses-test/beh/sub-01_ses-test_task-task_stim.tsv.gz",  # missed subject id dir
#     ]

#     for item in target_list:
#         result = testvalidator.is_behavioral(item)
#         assert not result


# # checks is_cont() function true cases
# def test_is_cont_true(testvalidator):
#     target_list = [
#         "/sub-01/ses-test/func/sub-01_ses-test_task-nback_physio.tsv.gz",
#         "/sub-01/ses-test/func/sub-01_ses-test_task-nback_physio.json",
#         "/sub-01/ses-test/func/sub-01_ses-test_task-nback_stim.tsv.gz",
#         "/sub-01/ses-test/func/sub-01_ses-test_task-nback_stim.json",
#         "/sub-01/ses-test/func/sub-01_ses-test_task-nback_recording-saturation_physio.tsv.gz",
#         "/sub-01/ses-test/func/sub-01_ses-test_task-nback_recording-saturation_physio.json",
#         "/sub-01/ses-test/func/sub-01_ses-test_task-nback_recording-saturation_stim.tsv.gz",
#         "/sub-01/ses-test/func/sub-01_ses-test_task-nback_recording-saturation_stim.json",
#         "/sub-01/ses-test/beh/sub-01_ses-test_task-nback_physio.tsv.gz",
#         "/sub-01/ses-test/beh/sub-01_ses-test_task-nback_physio.json",
#         "/sub-01/ses-test/beh/sub-01_ses-test_task-nback_stim.tsv.gz",
#         "/sub-01/ses-test/beh/sub-01_ses-test_task-nback_stim.json",
#         "/sub-01/ses-test/beh/sub-01_ses-test_task-nback_recording-saturation_physio.tsv.gz",
#         "/sub-01/ses-test/beh/sub-01_ses-test_task-nback_recording-saturation_physio.json",
#         "/sub-01/ses-test/beh/sub-01_ses-test_task-nback_recording-saturation_stim.tsv.gz",
#         "/sub-01/ses-test/beh/sub-01_ses-test_task-nback_recording-saturation_stim.json",
#     ]

#     for item in target_list:
#         result = testvalidator.is_cont(item)
#         assert result


# # checks is_cont() function false cases
# def test_is_cont_false(testvalidator):
#     target_list = [
#         "/sub-01/ses-test/func/sub--01_ses-test_task-nback_physio.tsv.gz",  # wrong --
#         "/sub-01/ses-test/func/sub-01__ses-test_task-nback_physio.json",  # wrong __
#         "/sb-01/ses-test/func/sub-01_ses-test_task-nback_stim.tsv.gz",  # wrong subject dir
#         "/sub-01/ss-test/func/sub-01_ses-test_task-nback_stim.json",  # wrong  session dir
#         "/sub-01/ses-test/dwi/sub-01_ses-test_task-nback_recording-saturation_physio.tsv.gz", # wrong data type
#         "/sub-01/ses-test/func/sub-01_ses-test_tsk-nback_recording-saturation_physio.json", # wrong suffix tsk-
#         "/sub-01/ses-test/func/sub-01_ses-retest_task-nback_recording-saturation_stim.tsv.gz", # wrong session id in the filename
#         "/sub_01/ses-test/func/sub-02_ses-test_task-nback_recording-saturation_stim.json", # wrong subject id in the filename
#         "/sub-01/beh/ses-test/sub-01_ses-test_task-nback_physio.tsv.gz",  # wrong dirs order
#         "/ses-test/beh/sub-01/sub-01_ses-test_task-nback_physio.json",  # wrong dirs order
#         "/ses-test/sub-01/beh/sub-01_ses-test_task-nback_stim.tsv.gz",  # wrong dirs order
#         "/sub-01/ses-test/beh/sub-01_ses-test_task-nback.json",  # missed modality
#         "/sub-01/ses-test/beh/sub-01_ses-test_task-nback_recording-saturation_physio.", # missed extension
#         "/sub-01/ses-test/sub-01_ses-test_task-nback_recording-saturation_physio.json", # missed data type dir
#         "/sub-01/beh/sub-01_ses-test_task-nback_recording-saturation_stim.tsv.gz", # missed session id dir
#         "/ses-test/beh/sub-01_ses-test_task-nback_recording-saturation_stim.json" # missed sub id dir
#     ]

#     for item in target_list:
#         result = testvalidator.is_cont(item)
#         assert not result


# # checks is_field_map() function true cases
# def test_is_field_map_true(testvalidator):
#     target_list = [
#         "/sub-01/fmap/sub-01_phasediff.nii.gz",
#         "/sub-01/fmap/sub-01_phasediff.json",
#         "/sub-01/fmap/sub-01_phasediff.nii",
#         "/sub-01/fmap/sub-01_phase1.nii.gz",
#         "/sub-01/fmap/sub-01_phase1.json",
#         "/sub-01/fmap/sub-01_phase1.nii",
#         "/sub-01/fmap/sub-01_phase2.nii.gz",
#         "/sub-01/fmap/sub-01_phase2.json",
#         "/sub-01/fmap/sub-01_phase2.nii",
#         "/sub-01/fmap/sub-01_magnitude.nii.gz",
#         "/sub-01/fmap/sub-01_magnitude.json",
#         "/sub-01/fmap/sub-01_magnitude.nii",
#         "/sub-01/fmap/sub-01_magnitude1.nii.gz",
#         "/sub-01/fmap/sub-01_magnitude1.json",
#         "/sub-01/fmap/sub-01_magnitude1.nii",
#         "/sub-01/fmap/sub-01_magnitude2.nii.gz",
#         "/sub-01/fmap/sub-01_magnitude2.json",
#         "/sub-01/fmap/sub-01_magnitude2.nii",
#         "/sub-01/fmap/sub-01_fieldmap.nii.gz",
#         "/sub-01/fmap/sub-01_fieldmap.json",
#         "/sub-01/fmap/sub-01_fieldmap.nii",
#         "/sub-01/fmap/sub-01_run-01_phasediff.nii.gz",
#         "/sub-01/fmap/sub-01_run-01_phasediff.json",
#         "/sub-01/fmap/sub-01_run-01_phasediff.nii",
#         "/sub-01/fmap/sub-01_run-01_phase1.nii.gz",
#         "/sub-01/fmap/sub-01_run-01_phase1.json",
#         "/sub-01/fmap/sub-01_run-01_phase1.nii",
#         "/sub-01/fmap/sub-01_run-01_phase2.nii.gz",
#         "/sub-01/fmap/sub-01_run-01_phase2.json",
#         "/sub-01/fmap/sub-01_run-01_phase2.nii",
#         "/sub-01/fmap/sub-01_run-01_magnitude.nii.gz",
#         "/sub-01/fmap/sub-01_run-01_magnitude.json",
#         "/sub-01/fmap/sub-01_run-01_magnitude.nii",
#         "/sub-01/fmap/sub-01_run-01_magnitude1.nii.gz",
#         "/sub-01/fmap/sub-01_run-01_magnitude1.json",
#         "/sub-01/fmap/sub-01_run-01_magnitude1.nii",
#         "/sub-01/fmap/sub-01_run-01_magnitude2.nii.gz",
#         "/sub-01/fmap/sub-01_run-01_magnitude2.json",
#         "/sub-01/fmap/sub-01_run-01_magnitude2.nii",
#         "/sub-01/fmap/sub-01_run-01_fieldmap.nii.gz",
#         "/sub-01/fmap/sub-01_run-01_fieldmap.json",
#         "/sub-01/fmap/sub-01_run-01_fieldmap.nii",
#         "/sub-01/fmap/sub-01_dir-dirlabel_epi.nii.gz",
#         "/sub-01/fmap/sub-01_dir-dirlabel_epi.json",
#         "/sub-01/fmap/sub-01_dir-dirlabel_epi.nii",
#         "/sub-01/fmap/sub-01_dir-dirlabel_run-01_epi.nii.gz",
#         "/sub-01/fmap/sub-01_dir-dirlabel_run-01_epi.json",
#         "/sub-01/fmap/sub-01_dir-dirlabel_run-01_epi.nii",
#         "/sub-01/fmap/sub-01_acq-singleband_phasediff.nii.gz",
#         "/sub-01/fmap/sub-01_acq-singleband_phasediff.json",
#         "/sub-01/fmap/sub-01_acq-singleband_phasediff.nii",
#         "/sub-01/fmap/sub-01_acq-singleband_phase1.nii.gz",
#         "/sub-01/fmap/sub-01_acq-singleband_phase1.json",
#         "/sub-01/fmap/sub-01_acq-singleband_phase1.nii",
#         "/sub-01/fmap/sub-01_acq-singleband_phase2.nii.gz",
#         "/sub-01/fmap/sub-01_acq-singleband_phase2.json",
#         "/sub-01/fmap/sub-01_acq-singleband_phase2.nii",
#         "/sub-01/fmap/sub-01_acq-singleband_magnitude.nii.gz",
#         "/sub-01/fmap/sub-01_acq-singleband_magnitude.json",
#         "/sub-01/fmap/sub-01_acq-singleband_magnitude.nii",
#         "/sub-01/fmap/sub-01_acq-singleband_magnitude1.nii.gz",
#         "/sub-01/fmap/sub-01_acq-singleband_magnitude1.json",
#         "/sub-01/fmap/sub-01_acq-singleband_magnitude1.nii",
#         "/sub-01/fmap/sub-01_acq-singleband_magnitude2.nii.gz",
#         "/sub-01/fmap/sub-01_acq-singleband_magnitude2.json",
#         "/sub-01/fmap/sub-01_acq-singleband_magnitude2.nii",
#         "/sub-01/fmap/sub-01_acq-singleband_fieldmap.nii.gz",
#         "/sub-01/fmap/sub-01_acq-singleband_fieldmap.json",
#         "/sub-01/fmap/sub-01_acq-singleband_fieldmap.nii",
#         "/sub-01/fmap/sub-01_acq-singleband_run-01_phasediff.nii.gz",
#         "/sub-01/fmap/sub-01_acq-singleband_run-01_phasediff.json",
#         "/sub-01/fmap/sub-01_acq-singleband_run-01_phasediff.nii",
#         "/sub-01/fmap/sub-01_acq-singleband_run-01_phase1.nii.gz",
#         "/sub-01/fmap/sub-01_acq-singleband_run-01_phase1.json",
#         "/sub-01/fmap/sub-01_acq-singleband_run-01_phase1.nii",
#         "/sub-01/fmap/sub-01_acq-singleband_run-01_phase2.nii.gz",
#         "/sub-01/fmap/sub-01_acq-singleband_run-01_phase2.json",
#         "/sub-01/fmap/sub-01_acq-singleband_run-01_phase2.nii",
#         "/sub-01/fmap/sub-01_acq-singleband_run-01_magnitude.nii.gz",
#         "/sub-01/fmap/sub-01_acq-singleband_run-01_magnitude.json",
#         "/sub-01/fmap/sub-01_acq-singleband_run-01_magnitude.nii",
#         "/sub-01/fmap/sub-01_acq-singleband_run-01_magnitude1.nii.gz",
#         "/sub-01/fmap/sub-01_acq-singleband_run-01_magnitude1.json",
#         "/sub-01/fmap/sub-01_acq-singleband_run-01_magnitude1.nii",
#         "/sub-01/fmap/sub-01_acq-singleband_run-01_magnitude2.nii.gz",
#         "/sub-01/fmap/sub-01_acq-singleband_run-01_magnitude2.json",
#         "/sub-01/fmap/sub-01_acq-singleband_run-01_magnitude2.nii",
#         "/sub-01/fmap/sub-01_acq-singleband_run-01_fieldmap.nii.gz",
#         "/sub-01/fmap/sub-01_acq-singleband_run-01_fieldmap.json",
#         "/sub-01/fmap/sub-01_acq-singleband_run-01_fieldmap.nii",
#         "/sub-01/fmap/sub-01_acq-singleband_dir-dirlabel_epi.nii.gz",
#         "/sub-01/fmap/sub-01_acq-singleband_dir-dirlabel_epi.json",
#         "/sub-01/fmap/sub-01_acq-singleband_dir-dirlabel_epi.nii",
#         "/sub-01/fmap/sub-01_acq-singleband_dir-dirlabel_run-01_epi.nii.gz",
#         "/sub-01/fmap/sub-01_acq-singleband_dir-dirlabel_run-01_epi.json",
#         "/sub-01/fmap/sub-01_acq-singleband_dir-dirlabel_run-01_epi.nii",
#         "/sub-01/ses-test/fmap/sub-01_ses-test_phasediff.nii.gz",
#         "/sub-01/ses-test/fmap/sub-01_ses-test_phasediff.json",
#         "/sub-01/ses-test/fmap/sub-01_ses-test_phasediff.nii",
#         "/sub-01/ses-test/fmap/sub-01_ses-test_phase1.nii.gz",
#         "/sub-01/ses-test/fmap/sub-01_ses-test_phase1.json",
#         "/sub-01/ses-test/fmap/sub-01_ses-test_phase1.nii",
#         "/sub-01/ses-test/fmap/sub-01_ses-test_phase2.nii.gz",
#         "/sub-01/ses-test/fmap/sub-01_ses-test_phase2.json",
#         "/sub-01/ses-test/fmap/sub-01_ses-test_phase2.nii",
#         "/sub-01/ses-test/fmap/sub-01_ses-test_magnitude.nii.gz",
#         "/sub-01/ses-test/fmap/sub-01_ses-test_magnitude.json",
#         "/sub-01/ses-test/fmap/sub-01_ses-test_magnitude.nii",
#         "/sub-01/ses-test/fmap/sub-01_ses-test_magnitude1.nii.gz",
#         "/sub-01/ses-test/fmap/sub-01_ses-test_magnitude1.json",
#         "/sub-01/ses-test/fmap/sub-01_ses-test_magnitude1.nii",
#         "/sub-01/ses-test/fmap/sub-01_ses-test_magnitude2.nii.gz",
#         "/sub-01/ses-test/fmap/sub-01_ses-test_magnitude2.json",
#         "/sub-01/ses-test/fmap/sub-01_ses-test_magnitude2.nii",
#         "/sub-01/ses-test/fmap/sub-01_ses-test_fieldmap.nii.gz",
#         "/sub-01/ses-test/fmap/sub-01_ses-test_fieldmap.json",
#         "/sub-01/ses-test/fmap/sub-01_ses-test_fieldmap.nii",
#         "/sub-01/ses-test/fmap/sub-01_ses-test_run-01_phasediff.nii.gz",
#         "/sub-01/ses-test/fmap/sub-01_ses-test_run-01_phasediff.json",
#         "/sub-01/ses-test/fmap/sub-01_ses-test_run-01_phasediff.nii",
#         "/sub-01/ses-test/fmap/sub-01_ses-test_run-01_phase1.nii.gz",
#         "/sub-01/ses-test/fmap/sub-01_ses-test_run-01_phase1.json",
#         "/sub-01/ses-test/fmap/sub-01_ses-test_run-01_phase1.nii",
#         "/sub-01/ses-test/fmap/sub-01_ses-test_run-01_phase2.nii.gz",
#         "/sub-01/ses-test/fmap/sub-01_ses-test_run-01_phase2.json",
#         "/sub-01/ses-test/fmap/sub-01_ses-test_run-01_phase2.nii",
#         "/sub-01/ses-test/fmap/sub-01_ses-test_run-01_magnitude.nii.gz",
#         "/sub-01/ses-test/fmap/sub-01_ses-test_run-01_magnitude.json",
#         "/sub-01/ses-test/fmap/sub-01_ses-test_run-01_magnitude.nii",
#         "/sub-01/ses-test/fmap/sub-01_ses-test_run-01_magnitude1.nii.gz",
#         "/sub-01/ses-test/fmap/sub-01_ses-test_run-01_magnitude1.json",
#         "/sub-01/ses-test/fmap/sub-01_ses-test_run-01_magnitude1.nii",
#         "/sub-01/ses-test/fmap/sub-01_ses-test_run-01_magnitude2.nii.gz",
#         "/sub-01/ses-test/fmap/sub-01_ses-test_run-01_magnitude2.json",
#         "/sub-01/ses-test/fmap/sub-01_ses-test_run-01_magnitude2.nii",
#         "/sub-01/ses-test/fmap/sub-01_ses-test_run-01_fieldmap.nii.gz",
#         "/sub-01/ses-test/fmap/sub-01_ses-test_run-01_fieldmap.json",
#         "/sub-01/ses-test/fmap/sub-01_ses-test_run-01_fieldmap.nii",
#         "/sub-01/ses-test/fmap/sub-01_ses-test_dir-dirlabel_epi.nii.gz",
#         "/sub-01/ses-test/fmap/sub-01_ses-test_dir-dirlabel_epi.json",
#         "/sub-01/ses-test/fmap/sub-01_ses-test_dir-dirlabel_epi.nii",
#         "/sub-01/ses-test/fmap/sub-01_ses-test_dir-dirlabel_run-01_epi.nii.gz",
#         "/sub-01/ses-test/fmap/sub-01_ses-test_dir-dirlabel_run-01_epi.json",
#         "/sub-01/ses-test/fmap/sub-01_ses-test_dir-dirlabel_run-01_epi.nii",
#         "/sub-01/ses-test/fmap/sub-01_ses-test_acq-singleband_phasediff.nii.gz",
#         "/sub-01/ses-test/fmap/sub-01_ses-test_acq-singleband_phasediff.json",
#         "/sub-01/ses-test/fmap/sub-01_ses-test_acq-singleband_phasediff.nii",
#         "/sub-01/ses-test/fmap/sub-01_ses-test_acq-singleband_phase1.nii.gz",
#         "/sub-01/ses-test/fmap/sub-01_ses-test_acq-singleband_phase1.json",
#         "/sub-01/ses-test/fmap/sub-01_ses-test_acq-singleband_phase1.nii",
#         "/sub-01/ses-test/fmap/sub-01_ses-test_acq-singleband_phase2.nii.gz",
#         "/sub-01/ses-test/fmap/sub-01_ses-test_acq-singleband_phase2.json",
#         "/sub-01/ses-test/fmap/sub-01_ses-test_acq-singleband_phase2.nii",
#         "/sub-01/ses-test/fmap/sub-01_ses-test_acq-singleband_magnitude.nii.gz",
#         "/sub-01/ses-test/fmap/sub-01_ses-test_acq-singleband_magnitude.json",
#         "/sub-01/ses-test/fmap/sub-01_ses-test_acq-singleband_magnitude.nii",
#         "/sub-01/ses-test/fmap/sub-01_ses-test_acq-singleband_magnitude1.nii.gz",
#         "/sub-01/ses-test/fmap/sub-01_ses-test_acq-singleband_magnitude1.json",
#         "/sub-01/ses-test/fmap/sub-01_ses-test_acq-singleband_magnitude1.nii",
#         "/sub-01/ses-test/fmap/sub-01_ses-test_acq-singleband_magnitude2.nii.gz",
#         "/sub-01/ses-test/fmap/sub-01_ses-test_acq-singleband_magnitude2.json",
#         "/sub-01/ses-test/fmap/sub-01_ses-test_acq-singleband_magnitude2.nii",
#         "/sub-01/ses-test/fmap/sub-01_ses-test_acq-singleband_fieldmap.nii.gz",
#         "/sub-01/ses-test/fmap/sub-01_ses-test_acq-singleband_fieldmap.json",
#         "/sub-01/ses-test/fmap/sub-01_ses-test_acq-singleband_fieldmap.nii",
#         "/sub-01/ses-test/fmap/sub-01_ses-test_acq-singleband_run-01_phasediff.nii.gz",
#         "/sub-01/ses-test/fmap/sub-01_ses-test_acq-singleband_run-01_phasediff.json",
#         "/sub-01/ses-test/fmap/sub-01_ses-test_acq-singleband_run-01_phasediff.nii",
#         "/sub-01/ses-test/fmap/sub-01_ses-test_acq-singleband_run-01_phase1.nii.gz",
#         "/sub-01/ses-test/fmap/sub-01_ses-test_acq-singleband_run-01_phase1.json",
#         "/sub-01/ses-test/fmap/sub-01_ses-test_acq-singleband_run-01_phase1.nii",
#         "/sub-01/ses-test/fmap/sub-01_ses-test_acq-singleband_run-01_phase2.nii.gz",
#         "/sub-01/ses-test/fmap/sub-01_ses-test_acq-singleband_run-01_phase2.json",
#         "/sub-01/ses-test/fmap/sub-01_ses-test_acq-singleband_run-01_phase2.nii",
#         "/sub-01/ses-test/fmap/sub-01_ses-test_acq-singleband_run-01_magnitude.nii.gz",
#         "/sub-01/ses-test/fmap/sub-01_ses-test_acq-singleband_run-01_magnitude.json",
#         "/sub-01/ses-test/fmap/sub-01_ses-test_acq-singleband_run-01_magnitude.nii",
#         "/sub-01/ses-test/fmap/sub-01_ses-test_acq-singleband_run-01_magnitude1.nii.gz",
#         "/sub-01/ses-test/fmap/sub-01_ses-test_acq-singleband_run-01_magnitude1.json",
#         "/sub-01/ses-test/fmap/sub-01_ses-test_acq-singleband_run-01_magnitude1.nii",
#         "/sub-01/ses-test/fmap/sub-01_ses-test_acq-singleband_run-01_magnitude2.nii.gz",
#         "/sub-01/ses-test/fmap/sub-01_ses-test_acq-singleband_run-01_magnitude2.json",
#         "/sub-01/ses-test/fmap/sub-01_ses-test_acq-singleband_run-01_magnitude2.nii",
#         "/sub-01/ses-test/fmap/sub-01_ses-test_acq-singleband_run-01_fieldmap.nii.gz",
#         "/sub-01/ses-test/fmap/sub-01_ses-test_acq-singleband_run-01_fieldmap.json",
#         "/sub-01/ses-test/fmap/sub-01_ses-test_acq-singleband_run-01_fieldmap.nii",
#         "/sub-01/ses-test/fmap/sub-01_ses-test_acq-singleband_dir-dirlabel_epi.nii.gz",
#         "/sub-01/ses-test/fmap/sub-01_ses-test_acq-singleband_dir-dirlabel_epi.json",
#         "/sub-01/ses-test/fmap/sub-01_ses-test_acq-singleband_dir-dirlabel_epi.nii",
#         "/sub-01/ses-test/fmap/sub-01_ses-test_acq-singleband_dir-dirlabel_run-01_epi.nii.gz",
#         "/sub-01/ses-test/fmap/sub-01_ses-test_acq-singleband_dir-dirlabel_run-01_epi.json",
#         "/sub-01/ses-test/fmap/sub-01_ses-test_acq-singleband_dir-dirlabel_run-01_epi.nii"]

#     for item in target_list:
#         result = testvalidator.is_field_map(item)
#         assert result


# # checks is_field_map() function false cases
# def test_is_field_map_false(testvalidator):
#     target_list = [
#         "/sub-01/ses-test/fmap/sub--01_ses-test_acq-singleband_run-01_magnitude.json",  # wrong --
#         "/sub-01/ses-test/fmap/sub-01_ses-test__acq-singleband_run-01_magnitude.nii",  # wrong __
#         "/sub-01/ses-test/fmap/sub-01-ses-test_acq-singleband_run-01_magnitude1.nii.gz",  # wrong 01-ses
#         "/sub-01/ses-test/fmap/sub-01_ses-test_acq_singleband_run-01_magnitude1.json", # wrong acq_singleband
#         "/sub-01/ses-test/fmap/sub-01_ses-test_acq-singleband_run-01_magnitude1.ni", # wrong extension
#         "/sub-01/ses-test/fmap/sub-01_ses-test_acq-singleband_run-01_magnitude3.nii.gz", # wrong modality
#         "/sub-01/ses-test/fmap/sub-01_ses-test_acq-singeband_ran-01_magnitude2.json", # wrong ssuffix ran
#         "/sub-01/ses-test/fmap/sub-01_acq-singleband_run-01_magnitude2.nii", # missed session id in the filename
#         "/sub-01/ses-test/fmap/ses-test_acq-singleband_run-01_fieldmap.nii.gz", # missed subject id in the filename
#         "/sub-01/ses-test/fmap/sub-01_ses-test_acq-singleband_run-01.json",  # missed modality
#         "/sub-01/ses-test/fmap/sub-01_ses-test_acq-singleband_run-01_fieldmap",  # wrong extension
#         "/sub-01/fmap/ses-test/sub-01_ses-test_acq-singleband_dir-dirlabel_epi.nii.gz", # wrong dirs order
#         "/ses-test/fmap/sub-01/sub-01_ses-test_acq-singleband_dir-dirlabel_epi.json", # wrong dirs order
#         "/ses-test/sub-01/fmap/sub-01_ses-test_acq-singleband_dir-dirlabel_epi.nii", # wrong dirs order
#         "/sub-01/ses-test/sub-01_ses-test_acq-singleband_dir-dirlabel_run-01_epi.nii.gz", # missed data type dir
#         "/sub-01/fmap/sub-01_ses-test_acq-singleband_dir-dirlabel_run-01_epi.json", # missed session dir
#         "/ses-test/fmap/sub-01_ses-test_acq-singleband_dir-dirlabel_run-01_epi.nii" # missed subject dir
#     ]

#     for item in target_list:
#         result = testvalidator.is_field_map(item)
#         assert not result


# checks is_phenotypic() function true cases
def test_is_phenotypic_true(testvalidator):
    target_list = [
        "/phenotype/measurement_tool_name.tsv",
        "/phenotype/measurement_tool_name.json"
    ]

    for item in target_list:
        result = testvalidator.is_phenotypic(item)
        assert result


# checks is_phenotypic() function true cases
def test_is_phenotypic_false(testvalidator):
    target_list = [
        "/measurement_tool_name.tsv",  # missed phenotype dir
        "/phentype/measurement_tool_name.josn"  # wrong phenotype dir
        "/phenotype/measurement_tool_name.jsn"  # wrong extension
    ]

    for item in target_list:
        result = testvalidator.is_phenotypic(item)
        assert not result


def test_index_associated_false(testvalidator):
    testvalidator = BIDSValidator(index_associated=False)
    target_list = [
        "/code/",
        "/derivatives/",
        "/sourcedata/",
        "/stimuli/",
        "/.git/"
    ]

    for item in target_list:
        result = testvalidator.is_associated_data(item)
        assert not result

>>>>>>> d66be759
def test_layout_with_validation():
    data_dir = join(get_test_data_path(), '7t_trt')
    layout1 = BIDSLayout(data_dir, validate=True)
    layout2 = BIDSLayout(data_dir, validate=False)
    assert len(layout1.files) < len(layout2.files)
    # Not a valid BIDS file
    badfile = join(data_dir, 'test.bval')
    assert badfile not in layout1.files
    assert badfile in layout2.files<|MERGE_RESOLUTION|>--- conflicted
+++ resolved
@@ -14,847 +14,7 @@
 def testvalidator():
     return BIDSValidator()
 
-<<<<<<< HEAD
-=======
 
-# checks is_top_level() function true cases
-def test_is_top_level_true(testvalidator):
-    target_list = [
-        "/README",
-        "/CHANGES",
-        "/dataset_description.json",
-        "/participants.tsv",
-        "/participants.json"
-    ]
-
-    for item in target_list:
-        result = testvalidator.is_top_level(item)
-        assert result
-
-
-# checks is_top_level() function false cases
-def test_is_top_level_false(testvalidator):
-    target_list = [
-        "/RADME",  # wrong filename
-        "/CANGES",  # wrong filename
-        "/dataset_descrption.json",  # wrong filename
-        "/dataset_description.jon",  # wrong extension
-        "/participants.sv",  # wrong extension
-        "/participnts.tsv",  # wrong filename
-        "/particpants.json"  # wrong filename
-        "/participants.son"  # wrong extension
-    ]
-
-    for item in target_list:
-        result = testvalidator.is_top_level(item)
-        assert not result
-
-
-# checks is_associated_data() function true cases
-def test_is_associated_data_true(testvalidator):
-    target_list = [
-        "/code/",
-        "/derivatives/",
-        "/sourcedata/",
-        "/stimuli/",
-    ]
-
-    for item in target_list:
-        result = testvalidator.is_associated_data(item)
-        assert result
-
-
-# checks is_associated_data() function false cases
-def test_is_associated_data_false(testvalidator):
-    target_list = [
-        "/CODE/",
-        "/derivatves/",
-        "/source/",
-        "/stimli/",
-        "/.git/"
-    ]
-
-    for item in target_list:
-        result = testvalidator.is_associated_data(item)
-        assert not result
-
-
-# checks is_session_level() function true cases
-def test_is_session_level_true(testvalidator):
-    target_list = [
-        "/sub-01/sub-01_dwi.bval",
-        "/sub-01/sub-01_dwi.bvec",
-        "/sub-01/sub-01_dwi.json",
-        "/sub-01/sub-01_run-01_dwi.bval",
-        "/sub-01/sub-01_run-01_dwi.bvec",
-        "/sub-01/sub-01_run-01_dwi.json",
-        "/sub-01/sub-01_acq-singleband_dwi.bval",
-        "/sub-01/sub-01_acq-singleband_dwi.bvec",
-        "/sub-01/sub-01_acq-singleband_dwi.json",
-        "/sub-01/sub-01_acq-singleband_run-01_dwi.bval",
-        "/sub-01/sub-01_acq-singleband_run-01_dwi.bvec",
-        "/sub-01/sub-01_acq-singleband_run-01_dwi.json",
-        "/sub-01/ses-test/sub-01_ses-test_dwi.bval",
-        "/sub-01/ses-test/sub-01_ses-test_dwi.bvec",
-        "/sub-01/ses-test/sub-01_ses-test_dwi.json",
-        "/sub-01/ses-test/sub-01_ses-test_run-01_dwi.bval",
-        "/sub-01/ses-test/sub-01_ses-test_run-01_dwi.bvec",
-        "/sub-01/ses-test/sub-01_ses-test_run-01_dwi.json",
-        "/sub-01/ses-test/sub-01_ses-test_acq-singleband_dwi.bval",
-        "/sub-01/ses-test/sub-01_ses-test_acq-singleband_dwi.bvec",
-        "/sub-01/ses-test/sub-01_ses-test_acq-singleband_dwi.json",
-        "/sub-01/ses-test/sub-01_ses-test_acq-singleband_run-01_dwi.bval",
-        "/sub-01/ses-test/sub-01_ses-test_acq-singleband_run-01_dwi.bvec",
-        "/sub-01/ses-test/sub-01_ses-test_acq-singleband_run-01_dwi.json"
-    ]
-
-    for item in target_list:
-        result = testvalidator.is_session_level(item)
-        assert result
-
-
-# checks is_subject_level() function true cases
-def test_is_subject_level_true(testvalidator):
-    target_list = [
-        "/sub-01/sub-01_sessions.tsv",
-        "/sub-01/sub-01_sessions.json"
-    ]
-
-    for item in target_list:
-        result = testvalidator.is_subject_level(item)
-        assert result
-
-
-# checks is_subject_level() function false cases
-def test_is_subject_false(testvalidator):
-    target_list = [
-        "/sub-02/sub-01_sessions.tsv",  # wrong sub id in the filename
-        "/sub-01_sessions.tsv",  # missed subject id dir
-        "/sub-01/sub-01_sesions.tsv",  # wrong modality
-        "/sub-01/sub-01_sesions.ext",  # wrong extension
-        "/sub-01/sub-01_sessions.jon"  # wrong extension
-    ]
-
-    for item in target_list:
-        result = testvalidator.is_subject_level(item)
-        assert not result
-
-
-# # checks is_anat() function true cases
-# def test_is_anat_true(testvalidator):
-#     target_list = [
-#         "/sub-01/anat/sub-01_T1w.json",
-#         "/sub-01/anat/sub-01_T1w.nii.gz",
-#         "/sub-01/anat/sub-01_rec-CSD_T1w.json",
-#         "/sub-01/anat/sub-01_rec-CSD_T1w.nii.gz",
-#         "/sub-01/anat/sub-01_acq-23_T1w.json",
-#         "/sub-01/anat/sub-01_acq-23_T1w.nii.gz",
-#         "/sub-01/anat/sub-01_acq-23_rec-CSD_T1w.json",
-#         "/sub-01/anat/sub-01_acq-23_rec-CSD_T1w.nii.gz",
-#         "/sub-01/anat/sub-01_run-23_T1w.json",
-#         "/sub-01/anat/sub-01_run-23_T1w.nii.gz",
-#         "/sub-01/anat/sub-01_rec-CSD_run-23_T1w.json",
-#         "/sub-01/anat/sub-01_rec-CSD_run-23_T1w.nii.gz",
-#         "/sub-01/anat/sub-01_acq-23_run-23_T1w.json",
-#         "/sub-01/anat/sub-01_acq-23_run-23_T1w.nii.gz",
-#         "/sub-01/anat/sub-01_acq-23_rec-CSD_run-23_T1w.json",
-#         "/sub-01/anat/sub-01_acq-23_rec-CSD_run-23_T1w.nii.gz",
-#         "/sub-01/ses-test/anat/sub-01_ses-test_T1w.json",
-#         "/sub-01/ses-test/anat/sub-01_ses-test_T1w.nii.gz",
-#         "/sub-01/ses-test/anat/sub-01_ses-test_rec-CSD_T1w.json",
-#         "/sub-01/ses-test/anat/sub-01_ses-test_rec-CSD_T1w.nii.gz",
-#         "/sub-01/ses-test/anat/sub-01_ses-test_acq-23_T1w.json",
-#         "/sub-01/ses-test/anat/sub-01_ses-test_acq-23_T1w.nii.gz",
-#         "/sub-01/ses-test/anat/sub-01_ses-test_acq-23_rec-CSD_T1w.json",
-#         "/sub-01/ses-test/anat/sub-01_ses-test_acq-23_rec-CSD_T1w.nii.gz",
-#         "/sub-01/ses-test/anat/sub-01_ses-test_run-23_T1w.json",
-#         "/sub-01/ses-test/anat/sub-01_ses-test_run-23_T1w.nii.gz",
-#         "/sub-01/ses-test/anat/sub-01_ses-test_rec-CSD_run-23_T1w.json",
-#         "/sub-01/ses-test/anat/sub-01_ses-test_rec-CSD_run-23_T1w.nii.gz",
-#         "/sub-01/ses-test/anat/sub-01_ses-test_acq-23_run-23_T1w.json",
-#         "/sub-01/ses-test/anat/sub-01_ses-test_acq-23_run-23_T1w.nii.gz",
-#         "/sub-01/ses-test/anat/sub-01_ses-test_acq-23_rec-CSD_run-23_T1w.json",
-#         "/sub-01/ses-test/anat/sub-01_ses-test_acq-23_rec-CSD_run-23_T1w.nii.gz"]
-
-#     for item in target_list:
-#         result = testvalidator.is_anat(item)
-#         assert result
-
-# # checks is_anat() function false cases
-
-
-# def test_is_anat_false(testvalidator):
-#     target_list = ["/sub-01/anat/sub-1_T1w.json",  # subject inconsistency
-#                    "/sub-01/anat/sub-01_dwi.nii.gz",  # wrong modality suffix
-#                    "/sub-01/anat/sub-02_rec-CSD_T1w.json",  # subject inconsistency
-#                    "/sub-01/anat/sub-01_rec-CS-D_T1w.nii.gz",  # rec label wrong
-#                    "/sub-01/anat/sub-01_acq-23_T1W.json",  # modality suffix wrong
-#                    "/sub-01/dwi/sub-01_acq-23_dwi.nii.gz",  # wrong data type
-#                    "/sub-01/anat/sub-01_acq-23_rec-CSD_T1w.exe",  # wrong extension
-#                    "/sub-01/anat/sub-01_acq-23_rec-CSD_T1w.niigz",  # extension typo
-#                    "/sub-01/anat/sub-01_run-2-3_T1w.json",  # run label typo
-#                    "/sub-01/anat/sub-01_rn-23_T1w.nii.gz",  # run typo
-#                    "/sub-01/ant/sub-01_rec-CS-D_run-23_T1w.json",  # reconstruction label typo
-#                    "/sub-1/anat/sub-01_rec-CSD_run-23_t1w.nii.gz",  # T1w suffix typo
-#                    "/sub-01/anat/sub-01_aq-23_run-23_T1w.json",  # acq typo
-#                    "/sub-01/anat/sub-01_acq-23_run-23_dwi.nii.gz",  # wrong data type
-#                    "/sub-01/anat/sub-01_acq-23_rc-CSD_run-23_T1w.json",  # rec typo
-#                    "/sub-01/anat/sub-O1_acq-23_rec-CSD_run-23_T1w.nii.gz",  # 2nd subject id typo
-#                    "/sub-01/ses-test/anat/sub-01_ses-retest_T1w.json",  # ses inconsistency
-#                    "/sub-01/ses-test/anat/sub-01_sestest_T1w.nii.gz",  # 2nd session typo
-#                    "/sub-01/ses-test/anat/sub-01_ses_test_rec-CSD_dwi.jsn",  # extension typo
-#                    "/sub-01/ses_test/anat/sub-01_ses_test_rec-CSD_T1w.bval",  # wrong extension
-#                    "/sub-01/ses-test/anat/sub-01_ses-test_acq-23_T1w.exe",  # wrong extension
-#                    ]
-#     for item in target_list:
-#         result = testvalidator.is_anat(item)
-#         assert not result
-
-
-# # checks is_dwi() function true cases
-# def test_is_dwi_true(testvalidator):
-#     target_list = [
-#         "/sub-01/dwi/sub-01_dwi.nii.gz",
-#         "/sub-01/dwi/sub-01_dwi.bval",
-#         "/sub-01/dwi/sub-01_dwi.bvec",
-#         "/sub-01/dwi/sub-01_dwi.json",
-#         "/sub-01/dwi/sub-01_run-01_dwi.nii.gz",
-#         "/sub-01/dwi/sub-01_run-01_dwi.bval",
-#         "/sub-01/dwi/sub-01_run-01_dwi.bvec",
-#         "/sub-01/dwi/sub-01_run-01_dwi.json",
-#         "/sub-01/dwi/sub-01_acq-singleband_dwi.nii.gz",
-#         "/sub-01/dwi/sub-01_acq-singleband_dwi.bval",
-#         "/sub-01/dwi/sub-01_acq-singleband_dwi.bvec",
-#         "/sub-01/dwi/sub-01_acq-singleband_dwi.json",
-#         "/sub-01/dwi/sub-01_acq-singleband_run-01_dwi.nii.gz",
-#         "/sub-01/dwi/sub-01_acq-singleband_run-01_dwi.bval",
-#         "/sub-01/dwi/sub-01_acq-singleband_run-01_dwi.bvec",
-#         "/sub-01/dwi/sub-01_acq-singleband_run-01_dwi.json",
-#         "/sub-01/ses-test/dwi/sub-01_ses-test_dwi.nii.gz",
-#         "/sub-01/ses-test/dwi/sub-01_ses-test_dwi.bval",
-#         "/sub-01/ses-test/dwi/sub-01_ses-test_dwi.bvec",
-#         "/sub-01/ses-test/dwi/sub-01_ses-test_dwi.json",
-#         "/sub-01/ses-test/dwi/sub-01_ses-test_run-01_dwi.nii.gz",
-#         "/sub-01/ses-test/dwi/sub-01_ses-test_run-01_dwi.bval",
-#         "/sub-01/ses-test/dwi/sub-01_ses-test_run-01_dwi.bvec",
-#         "/sub-01/ses-test/dwi/sub-01_ses-test_run-01_dwi.json",
-#         "/sub-01/ses-test/dwi/sub-01_ses-test_acq-singleband_dwi.nii.gz",
-#         "/sub-01/ses-test/dwi/sub-01_ses-test_acq-singleband_dwi.bval",
-#         "/sub-01/ses-test/dwi/sub-01_ses-test_acq-singleband_dwi.bvec",
-#         "/sub-01/ses-test/dwi/sub-01_ses-test_acq-singleband_dwi.json",
-#         "/sub-01/ses-test/dwi/sub-01_ses-test_acq-singleband_run-01_dwi.nii.gz",
-#         "/sub-01/ses-test/dwi/sub-01_ses-test_acq-singleband_run-01_dwi.bval",
-#         "/sub-01/ses-test/dwi/sub-01_ses-test_acq-singleband_run-01_dwi.bvec",
-#         "/sub-01/ses-test/dwi/sub-01_ses-test_acq-singleband_run-01_dwi.json"]
-
-#     for item in target_list:
-#         result = testvalidator.is_dwi(item)
-#         assert result
-
-# # checks is_dwi() function false cases
-
-
-# def test_is_dwi_false(testvalidator):
-#     target_list = [
-#         "/sub-01/dwi/sub-01_suffix-suff_acq-singleband_dwi.json",  # redundant suffix
-#         "/sub-01/dwi/sub-01_acq-singleband__run-01_dwi.nii.gz",  # wrong __
-#         "/sub-01/dwi/sub-01_acq_run-01_dwi.bval",  # missed -singleband in _acq
-#         "/sub-01/dwi/sub-01_acq-singleband_run_01_dwi.bvec",  # wrong run_01
-#         "/sub-01/dwi/sub-01_acq_singleband_run-01_dwi.json",  # wrong acq_singleband_
-#         "/sub_01/ses-test/dwi/sub-01_ses-test_dwi.nii.gz",  # wrong sub_01 dir
-#         "/sub-01/ses_test/dwi/sub-01_ses-test_dwi.bval",  # wrong ses_test dir
-#         "/sub-01/ses-retest/dwi/sub-01_ses-test_dwi.bvec",  # wrong session in the filename
-#         "/sub-01/ses-test/dwi/sub-01_ses-retest_dwi.json",  # wrong session in the filename
-#         "/sub-01/ses-test/dwi/sub-01_ses-test_run-01_brain.nii.gz",  # wrong modality
-#         "/sub-01/ses-test/dwi/sub-01_ses-test_run-01.bval",  # missed modality
-#         "/sub-01/ses-test/dwi/sub-01_ses-test_run-01_dwi.vec",  # wrong extension
-#         "/sub-01/ses-test/dwi/sub-01_ses-test_run-01_dwi.jon",  # wrong extension
-#         "/sub-01/ses-test/dwi/sub-01_ses-test_acq-singleband_dwi.ni.gz",  # wrong extension
-#         "/sub-01/ses-test/dwi/sub-01_ses-test_acq-singleband_dwi.val",  # wrong extension
-#         "/ses-test/dwi/sub-01/sub-01_ses-test_acq-singleband_dwi.bvec",  # wrong dirs order
-#         "/sub-01/dwi/ses-test/sub-01_ses-test_acq-singleband_dwi.json",  # wrong dirs order
-#         "/ses-test/sub-01/dwi/sub-01_ses-test_acq-singleband_run-01_dwi.nii.gz",  # wrong dirs order
-#         "/sub-01/ses-test/sub-01_ses-test_acq-singleband_run-01_dwi.bval",  # missed data type dir
-#         "/sub-01/dwi/sub-01_ses-test_acq-singleband_run-01_dwi.bvec",  # missed session id dir
-#         "/ses-test/dwi/sub-01_ses-test_acq-singleband_run-01_dwi.json"  # missed sub id dir
-#     ]
-
-#     for item in target_list:
-#         result = testvalidator.is_dwi(item)
-#         assert not result
-
-
-# # checks is_func() function true cases
-# def test_is_func_true(testvalidator):
-#     target_list = [
-#         "/sub-01/func/sub-01_task-task_bold.nii.gz",
-#         "/sub-01/func/sub-01_task-task_bold.nii",
-#         "/sub-01/func/sub-01_task-task_bold.json",
-#         "/sub-01/func/sub-01_task-task_sbref.nii.gz",
-#         "/sub-01/func/sub-01_task-task_sbref.json",
-#         "/sub-01/func/sub-01_task-task_events.json",
-#         "/sub-01/func/sub-01_task-task_events.tsv",
-#         "/sub-01/func/sub-01_task-task_physio.json",
-#         "/sub-01/func/sub-01_task-task_physio.tsv.gz",
-#         "/sub-01/func/sub-01_task-task_stim.json",
-#         "/sub-01/func/sub-01_task-task_stim.tsv.gz",
-#         "/sub-01/func/sub-01_task-task_defacemask.nii.gz",
-#         "/sub-01/func/sub-01_task-task_defacemask.nii",
-#         "/sub-01/func/sub-01_task-task_run-01_bold.nii.gz",
-#         "/sub-01/func/sub-01_task-task_run-01_bold.nii",
-#         "/sub-01/func/sub-01_task-task_run-01_bold.json",
-#         "/sub-01/func/sub-01_task-task_run-01_sbref.nii.gz",
-#         "/sub-01/func/sub-01_task-task_run-01_sbref.json",
-#         "/sub-01/func/sub-01_task-task_run-01_events.json",
-#         "/sub-01/func/sub-01_task-task_run-01_events.tsv",
-#         "/sub-01/func/sub-01_task-task_run-01_physio.json",
-#         "/sub-01/func/sub-01_task-task_run-01_physio.tsv.gz",
-#         "/sub-01/func/sub-01_task-task_run-01_stim.json",
-#         "/sub-01/func/sub-01_task-task_run-01_stim.tsv.gz",
-#         "/sub-01/func/sub-01_task-task_run-01_defacemask.nii.gz",
-#         "/sub-01/func/sub-01_task-task_run-01_defacemask.nii",
-#         "/sub-01/func/sub-01_task-task_rec-rec_bold.nii.gz",
-#         "/sub-01/func/sub-01_task-task_rec-rec_bold.nii",
-#         "/sub-01/func/sub-01_task-task_rec-rec_bold.json",
-#         "/sub-01/func/sub-01_task-task_rec-rec_sbref.nii.gz",
-#         "/sub-01/func/sub-01_task-task_rec-rec_sbref.json",
-#         "/sub-01/func/sub-01_task-task_rec-rec_events.json",
-#         "/sub-01/func/sub-01_task-task_rec-rec_events.tsv",
-#         "/sub-01/func/sub-01_task-task_rec-rec_physio.json",
-#         "/sub-01/func/sub-01_task-task_rec-rec_physio.tsv.gz",
-#         "/sub-01/func/sub-01_task-task_rec-rec_stim.json",
-#         "/sub-01/func/sub-01_task-task_rec-rec_stim.tsv.gz",
-#         "/sub-01/func/sub-01_task-task_rec-rec_defacemask.nii.gz",
-#         "/sub-01/func/sub-01_task-task_rec-rec_defacemask.nii",
-#         "/sub-01/func/sub-01_task-task_rec-rec_run-01_bold.nii.gz",
-#         "/sub-01/func/sub-01_task-task_rec-rec_run-01_bold.nii",
-#         "/sub-01/func/sub-01_task-task_rec-rec_run-01_bold.json",
-#         "/sub-01/func/sub-01_task-task_rec-rec_run-01_sbref.nii.gz",
-#         "/sub-01/func/sub-01_task-task_rec-rec_run-01_sbref.json",
-#         "/sub-01/func/sub-01_task-task_rec-rec_run-01_events.json",
-#         "/sub-01/func/sub-01_task-task_rec-rec_run-01_events.tsv",
-#         "/sub-01/func/sub-01_task-task_rec-rec_run-01_physio.json",
-#         "/sub-01/func/sub-01_task-task_rec-rec_run-01_physio.tsv.gz",
-#         "/sub-01/func/sub-01_task-task_rec-rec_run-01_stim.json",
-#         "/sub-01/func/sub-01_task-task_rec-rec_run-01_stim.tsv.gz",
-#         "/sub-01/func/sub-01_task-task_rec-rec_run-01_defacemask.nii.gz",
-#         "/sub-01/func/sub-01_task-task_rec-rec_run-01_defacemask.nii",
-#         "/sub-01/ses-test/func/sub-01_ses-test_task-task_bold.nii.gz",
-#         "/sub-01/ses-test/func/sub-01_ses-test_task-task_bold.nii",
-#         "/sub-01/ses-test/func/sub-01_ses-test_task-task_bold.json",
-#         "/sub-01/ses-test/func/sub-01_ses-test_task-task_sbref.nii.gz",
-#         "/sub-01/ses-test/func/sub-01_ses-test_task-task_sbref.json",
-#         "/sub-01/ses-test/func/sub-01_ses-test_task-task_events.json",
-#         "/sub-01/ses-test/func/sub-01_ses-test_task-task_events.tsv",
-#         "/sub-01/ses-test/func/sub-01_ses-test_task-task_physio.json",
-#         "/sub-01/ses-test/func/sub-01_ses-test_task-task_physio.tsv.gz",
-#         "/sub-01/ses-test/func/sub-01_ses-test_task-task_stim.json",
-#         "/sub-01/ses-test/func/sub-01_ses-test_task-task_stim.tsv.gz",
-#         "/sub-01/ses-test/func/sub-01_ses-test_task-task_defacemask.nii.gz",
-#         "/sub-01/ses-test/func/sub-01_ses-test_task-task_defacemask.nii",
-#         "/sub-01/ses-test/func/sub-01_ses-test_task-task_run-01_bold.nii.gz",
-#         "/sub-01/ses-test/func/sub-01_ses-test_task-task_run-01_bold.nii",
-#         "/sub-01/ses-test/func/sub-01_ses-test_task-task_run-01_bold.json",
-#         "/sub-01/ses-test/func/sub-01_ses-test_task-task_run-01_sbref.nii.gz",
-#         "/sub-01/ses-test/func/sub-01_ses-test_task-task_run-01_sbref.json",
-#         "/sub-01/ses-test/func/sub-01_ses-test_task-task_run-01_events.json",
-#         "/sub-01/ses-test/func/sub-01_ses-test_task-task_run-01_events.tsv",
-#         "/sub-01/ses-test/func/sub-01_ses-test_task-task_run-01_physio.json",
-#         "/sub-01/ses-test/func/sub-01_ses-test_task-task_run-01_physio.tsv.gz",
-#         "/sub-01/ses-test/func/sub-01_ses-test_task-task_run-01_stim.json",
-#         "/sub-01/ses-test/func/sub-01_ses-test_task-task_run-01_stim.tsv.gz",
-#         "/sub-01/ses-test/func/sub-01_ses-test_task-task_run-01_defacemask.nii.gz",
-#         "/sub-01/ses-test/func/sub-01_ses-test_task-task_run-01_defacemask.nii",
-#         "/sub-01/ses-test/func/sub-01_ses-test_task-task_rec-rec_bold.nii.gz",
-#         "/sub-01/ses-test/func/sub-01_ses-test_task-task_rec-rec_bold.nii",
-#         "/sub-01/ses-test/func/sub-01_ses-test_task-task_rec-rec_bold.json",
-#         "/sub-01/ses-test/func/sub-01_ses-test_task-task_rec-rec_sbref.nii.gz",
-#         "/sub-01/ses-test/func/sub-01_ses-test_task-task_rec-rec_sbref.json",
-#         "/sub-01/ses-test/func/sub-01_ses-test_task-task_rec-rec_events.json",
-#         "/sub-01/ses-test/func/sub-01_ses-test_task-task_rec-rec_events.tsv",
-#         "/sub-01/ses-test/func/sub-01_ses-test_task-task_rec-rec_physio.json",
-#         "/sub-01/ses-test/func/sub-01_ses-test_task-task_rec-rec_physio.tsv.gz",
-#         "/sub-01/ses-test/func/sub-01_ses-test_task-task_rec-rec_stim.json",
-#         "/sub-01/ses-test/func/sub-01_ses-test_task-task_rec-rec_stim.tsv.gz",
-#         "/sub-01/ses-test/func/sub-01_ses-test_task-task_rec-rec_defacemask.nii.gz",
-#         "/sub-01/ses-test/func/sub-01_ses-test_task-task_rec-rec_defacemask.nii",
-#         "/sub-01/ses-test/func/sub-01_ses-test_task-task_rec-rec_run-01_bold.nii.gz",
-#         "/sub-01/ses-test/func/sub-01_ses-test_task-task_rec-rec_run-01_bold.nii",
-#         "/sub-01/ses-test/func/sub-01_ses-test_task-task_rec-rec_run-01_bold.json",
-#         "/sub-01/ses-test/func/sub-01_ses-test_task-task_rec-rec_run-01_sbref.nii.gz",
-#         "/sub-01/ses-test/func/sub-01_ses-test_task-task_rec-rec_run-01_sbref.json",
-#         "/sub-01/ses-test/func/sub-01_ses-test_task-task_rec-rec_run-01_events.json",
-#         "/sub-01/ses-test/func/sub-01_ses-test_task-task_rec-rec_run-01_events.tsv",
-#         "/sub-01/ses-test/func/sub-01_ses-test_task-task_rec-rec_run-01_physio.json",
-#         "/sub-01/ses-test/func/sub-01_ses-test_task-task_rec-rec_run-01_physio.tsv.gz",
-#         "/sub-01/ses-test/func/sub-01_ses-test_task-task_rec-rec_run-01_stim.json",
-#         "/sub-01/ses-test/func/sub-01_ses-test_task-task_rec-rec_run-01_stim.tsv.gz",
-#         "/sub-01/ses-test/func/sub-01_ses-test_task-task_rec-rec_run-01_defacemask.nii.gz",
-#         "/sub-01/ses-test/func/sub-01_ses-test_task-task_rec-rec_run-01_defacemask.nii"]
-
-#     for item in target_list:
-#         result = testvalidator.is_func(item)
-#         assert result
-
-
-# # checks is_func() function false cases
-# def test_is_func_false(testvalidator):
-#     target_list = [
-#         "/sub-01/ses-test/func/sub--01_ses-test_task-task_rec-rec_stim.tsv.gz",  # wrong --
-#         "/sub-01/ses-test/func/sub-01__ses-test_task-task_rec-rec_defacemask.nii.gz",  # wrong __
-#         "/sub-01/ses-test/func/sub-01_ses_test_task-task_rec-rec_defacemask.nii",  # wrong ses_test
-#         "/sub-01/ses-test/func/sub-01_task-task_rec-rec_run-01_bold.nii.gz", # missed session suffix and id in the filename
-#         "/sub-01/ses-test/func/ses-test_task-task_rec-rec_run-01_bold.nii", # missed subject suffix and id in the filename
-#         "/sub-01/ses-retest/func/sub-01_ses-test_task-task_rec-rec_run-01_sbref.nii.gz", # wrong session id in the filename
-#         "/sub-01/ses-test/func/sub-02_ses-test_task-task_rec-rec_run-01_sbref.json", # wrong subject id in the filename
-#         "/sub-01/ses-test/func/sub-01_ses-test_task-task_rec-rec_run-01.json",  # missed modality
-#         "/sub-01/ses-test/func/sub-01_ses-test_task-task_rec-rec_run-01_events",  # missed extension
-#         "/sub-01/func/ses-test/sub-01_ses-test_task-task_rec-rec_run-01_physio.json", # wrong dirs order
-#         "/ses-test/func/sub-01/sub-01_ses-test_task-task_rec-rec_run-01_physio.tsv.gz", # wrong dirs order
-#         "/ses-test/sub-01/func/sub-01_ses-test_task-task_rec-rec_run-01_stim.json", # wrong dirs order
-#         "/sub-01/ses-test/sub-01_ses-test_task-task_rec-rec_run-01_stim.tsv.gz",  # missed data type
-#         "/sub-01/func/sub-01_ses-test_task-task_rec-rec_run-01_defacemask.nii.gz", # missed session dir
-#         "/ses-test/func/sub-01_ses-test_task-task_rec-rec_run-01_defacemask.nii" # missed subject dir
-#     ]
-
-#     for item in target_list:
-#         result = testvalidator.is_func(item)
-#         assert not result
-
-
-# # checks is_func_bold() true cases
-# def test_is_func_bold_true(testvalidator):
-#     target_list = [
-#         "/sub-01/func/sub-01_task-coding_bold.nii.gz",
-#         "/sub-01/func/sub-01_task-coding_sbref.nii.gz",
-#         "/sub-01/func/sub-01_task-coding_acq-23_bold.nii.gz",
-#         "/sub-01/func/sub-01_task-coding_acq-23_sbref.nii.gz",
-#         "/sub-01/func/sub-01_task-coding_run-23_bold.nii.gz",
-#         "/sub-01/func/sub-01_task-coding_run-23_sbref.nii.gz",
-#         "/sub-01/func/sub-01_task-coding_acq-23_run-23_bold.nii.gz",
-#         "/sub-01/func/sub-01_task-coding_acq-23_run-23_sbref.nii.gz",
-#         "/sub-01/ses-test/func/sub-01_ses-test_task-coding_bold.nii.gz",
-#         "/sub-01/ses-test/func/sub-01_ses-test_task-coding_sbref.nii.gz",
-#         "/sub-01/ses-test/func/sub-01_ses-test_task-coding_acq-23_bold.nii.gz",
-#         "/sub-01/ses-test/func/sub-01_ses-test_task-coding_acq-23_sbref.nii.gz",
-#         "/sub-01/ses-test/func/sub-01_ses-test_task-coding_run-23_bold.nii.gz",
-#         "/sub-01/ses-test/func/sub-01_ses-test_task-coding_run-23_sbref.nii.gz",
-#         "/sub-01/ses-test/func/sub-01_ses-test_task-coding_acq-23_run-23_bold.nii.gz",
-#         "/sub-01/ses-test/func/sub-01_ses-test_task-coding_acq-23_run-23_sbref.nii.gz"]
-
-#     for item in target_list:
-#         result = testvalidator.is_func_bold(item)
-#         assert result
-
-
-# # checks is_func_bold() false cases
-# def test_is_func_bold_false(testvalidator):
-#     target_list = [
-#         # func not bold
-#         "/sub-01/ses-test/func/sub-01_ses-test_task-coding_acq-23_events.tsv",
-#         "/sub-01/func/sub-01_task-coding_events.json",
-#         "/sub-01/func/sub-01_task-coding_acq-23_run-23_events.json",
-#         "/sub-01/ses-test/func/sub-01_ses-test_task-coding_bold.json",
-#         "/sub-01/func/sub-01_task-coding_acq-23_run-23_bold.json",
-#         "/sub-01/ses-test/func/sub-01_ses-test_task-coding_physio.json",
-#         "/sub-01/ses-test/func/sub-01_ses-test_task-coding_acq-23_run-23_physio.json",
-#         "/sub-01/func/sub-01_task-coding_run-23_events.tsv",
-#         "/sub-01/func/sub-01_task-coding_events.tsv",
-#         "/sub-01/func/sub-01_task-coding_acq-23_events.json",
-#         "/sub-01/ses-test/func/sub-01_ses-test_task-coding_run-23_events.tsv",
-#         "/sub-01/func/sub-01_task-coding_physio.json",
-#         "/sub-01/func/sub-01_task-coding_acq-23_physio.json",
-#         # various typos
-#         "/sub-01/func/sub-01_task-coding_sbref.ni.gz",  # ni
-#         "/sub-01/func/sub-01_task-coding_acq_23_bold.nii.gz",  # _23
-#         "/sub-01/func/sub-01_task-coding_acq-23_sbrf.nii.gz",  # sbrf
-#         "/sub-01/func/sub-02_task-coding_run-23_bold.nii.gz",  # sub-02
-#         "/sub-01/func/sub-01_task-coding-run-23_sbref.nii.gz",  # -run
-#         "/sub-01/func/sub-01_task_coding_acq-23_run-23_bold.nii.gz",  # _coding
-#         "/sub-01/func/sub-01-task-coding_acq-23_run-23_sbref.nii.gz",  # -task
-#         "/sub-01/ses-test/func/sub-01_ses-retest_task-coding_bold.nii.gz",  # ses-retest
-#         "/sub-01/ses-test/func/sub-02_ses-test_task-coding_sbref.nii.gz",  # sub-02
-#         "/sub-01/ses-test/func/sub-01_ses-test_task-coding_acq-23_blad.nii.gz",  # blad
-#         "/sub-01/ses-test/func/sub-01_ses-test-task-coding_acq-23_sbref.nii.gz",  # -task
-#         "/sub-01/ses-test/anat/sub-01_ses-test_task-coding_run-23_bold.nii.gz",  # anat
-#         "/sub-01/ses-test/anat/sub-01_ses-test_task-coding_run-23_sbref.nii.gz",  # anat
-#         "/sub-01/ses-test/dwi/sub-01_ses-test_task-coding_acq-23_run-23_bold.nii.gz",  # dwi
-#         "/sub-01/ses-test/dwi/sub-01_ses-test_task-coding_acq-23_run-23_sbref.nii.gz"  # dwi
-#     ]
-
-#     for item in target_list:
-#         result = testvalidator.is_func_bold(item)
-#         assert not result
-
-
-# # checks is_behavioral() function true cases
-# def test_is_behavioral_true(testvalidator):
-#     target_list = [
-#         "/sub-01/beh/sub-01_task-task_events.tsv",
-#         "/sub-01/beh/sub-01_task-task_events.json",
-#         "/sub-01/beh/sub-01_task-task_beh.json",
-#         "/sub-01/beh/sub-01_task-task_physio.json",
-#         "/sub-01/beh/sub-01_task-task_physio.tsv.gz",
-#         "/sub-01/beh/sub-01_task-task_stim.json",
-#         "/sub-01/beh/sub-01_task-task_stim.tsv.gz",
-#         "/sub-01/ses-test/beh/sub-01_ses-test_task-task_events.tsv",
-#         "/sub-01/ses-test/beh/sub-01_ses-test_task-task_events.json",
-#         "/sub-01/ses-test/beh/sub-01_ses-test_task-task_beh.json",
-#         "/sub-01/ses-test/beh/sub-01_ses-test_task-task_physio.json",
-#         "/sub-01/ses-test/beh/sub-01_ses-test_task-task_physio.tsv.gz",
-#         "/sub-01/ses-test/beh/sub-01_ses-test_task-task_stim.json",
-#         "/sub-01/ses-test/beh/sub-01_ses-test_task-task_stim.tsv.gz",
-#     ]
-
-#     for item in target_list:
-#         result = testvalidator.is_behavioral(item)
-#         assert result
-
-
-# # checks is_behavioral() function false cases
-# def test_is_behavioral_false(testvalidator):
-#     target_list = [
-#         "/sub-01/beeh/sub-01_task-task_events.tsv",  # wrong data type
-#         "/sub-01/beh/sub-01_suff-suff_task-task_events.json",  # wrong suffix
-#         "/sub-01/beh/sub-02_task-task_beh.json",  # wrong sub id in the filename
-#         "/sub-01/beh/sub-01_task_task_physio.json",  # wrong task_task
-#         "/sub-01/beh/sub-01_task-task_phycoo.tsv.gz",  # wrong modality
-#         "/sub-01/beh/sub-01_task-task_stim.jsn",  # wrong extension
-#         "/sub-01/beh/sub-01_task-task.tsv.gz",  # missed modality
-#         "/sub-01/ses-test/beh/sub-01_ses-test_task-task_events",  # missed extension
-#         "/sub-01/beh/ses-test/sub-01_ses-test_task-task_events.json",  # wrong dirs order
-#         "/ses-test/beh/sub-01/sub-01_ses-test_task-task_beh.json",  # wrong dirs order
-#         "/ses-test/sub-01/beh/sub-01_ses-test_task-task_physio.json",  # wrong dirs order
-#         "/sub-01/ses-test/sub-01_ses-test_task-task_physio.tsv.gz",  # missed data type dir
-#         "/sub-01/beh/sub-01_ses-test_task-task_stim.json",  # missed session id dir
-#         "/ses-test/beh/sub-01_ses-test_task-task_stim.tsv.gz",  # missed subject id dir
-#     ]
-
-#     for item in target_list:
-#         result = testvalidator.is_behavioral(item)
-#         assert not result
-
-
-# # checks is_cont() function true cases
-# def test_is_cont_true(testvalidator):
-#     target_list = [
-#         "/sub-01/ses-test/func/sub-01_ses-test_task-nback_physio.tsv.gz",
-#         "/sub-01/ses-test/func/sub-01_ses-test_task-nback_physio.json",
-#         "/sub-01/ses-test/func/sub-01_ses-test_task-nback_stim.tsv.gz",
-#         "/sub-01/ses-test/func/sub-01_ses-test_task-nback_stim.json",
-#         "/sub-01/ses-test/func/sub-01_ses-test_task-nback_recording-saturation_physio.tsv.gz",
-#         "/sub-01/ses-test/func/sub-01_ses-test_task-nback_recording-saturation_physio.json",
-#         "/sub-01/ses-test/func/sub-01_ses-test_task-nback_recording-saturation_stim.tsv.gz",
-#         "/sub-01/ses-test/func/sub-01_ses-test_task-nback_recording-saturation_stim.json",
-#         "/sub-01/ses-test/beh/sub-01_ses-test_task-nback_physio.tsv.gz",
-#         "/sub-01/ses-test/beh/sub-01_ses-test_task-nback_physio.json",
-#         "/sub-01/ses-test/beh/sub-01_ses-test_task-nback_stim.tsv.gz",
-#         "/sub-01/ses-test/beh/sub-01_ses-test_task-nback_stim.json",
-#         "/sub-01/ses-test/beh/sub-01_ses-test_task-nback_recording-saturation_physio.tsv.gz",
-#         "/sub-01/ses-test/beh/sub-01_ses-test_task-nback_recording-saturation_physio.json",
-#         "/sub-01/ses-test/beh/sub-01_ses-test_task-nback_recording-saturation_stim.tsv.gz",
-#         "/sub-01/ses-test/beh/sub-01_ses-test_task-nback_recording-saturation_stim.json",
-#     ]
-
-#     for item in target_list:
-#         result = testvalidator.is_cont(item)
-#         assert result
-
-
-# # checks is_cont() function false cases
-# def test_is_cont_false(testvalidator):
-#     target_list = [
-#         "/sub-01/ses-test/func/sub--01_ses-test_task-nback_physio.tsv.gz",  # wrong --
-#         "/sub-01/ses-test/func/sub-01__ses-test_task-nback_physio.json",  # wrong __
-#         "/sb-01/ses-test/func/sub-01_ses-test_task-nback_stim.tsv.gz",  # wrong subject dir
-#         "/sub-01/ss-test/func/sub-01_ses-test_task-nback_stim.json",  # wrong  session dir
-#         "/sub-01/ses-test/dwi/sub-01_ses-test_task-nback_recording-saturation_physio.tsv.gz", # wrong data type
-#         "/sub-01/ses-test/func/sub-01_ses-test_tsk-nback_recording-saturation_physio.json", # wrong suffix tsk-
-#         "/sub-01/ses-test/func/sub-01_ses-retest_task-nback_recording-saturation_stim.tsv.gz", # wrong session id in the filename
-#         "/sub_01/ses-test/func/sub-02_ses-test_task-nback_recording-saturation_stim.json", # wrong subject id in the filename
-#         "/sub-01/beh/ses-test/sub-01_ses-test_task-nback_physio.tsv.gz",  # wrong dirs order
-#         "/ses-test/beh/sub-01/sub-01_ses-test_task-nback_physio.json",  # wrong dirs order
-#         "/ses-test/sub-01/beh/sub-01_ses-test_task-nback_stim.tsv.gz",  # wrong dirs order
-#         "/sub-01/ses-test/beh/sub-01_ses-test_task-nback.json",  # missed modality
-#         "/sub-01/ses-test/beh/sub-01_ses-test_task-nback_recording-saturation_physio.", # missed extension
-#         "/sub-01/ses-test/sub-01_ses-test_task-nback_recording-saturation_physio.json", # missed data type dir
-#         "/sub-01/beh/sub-01_ses-test_task-nback_recording-saturation_stim.tsv.gz", # missed session id dir
-#         "/ses-test/beh/sub-01_ses-test_task-nback_recording-saturation_stim.json" # missed sub id dir
-#     ]
-
-#     for item in target_list:
-#         result = testvalidator.is_cont(item)
-#         assert not result
-
-
-# # checks is_field_map() function true cases
-# def test_is_field_map_true(testvalidator):
-#     target_list = [
-#         "/sub-01/fmap/sub-01_phasediff.nii.gz",
-#         "/sub-01/fmap/sub-01_phasediff.json",
-#         "/sub-01/fmap/sub-01_phasediff.nii",
-#         "/sub-01/fmap/sub-01_phase1.nii.gz",
-#         "/sub-01/fmap/sub-01_phase1.json",
-#         "/sub-01/fmap/sub-01_phase1.nii",
-#         "/sub-01/fmap/sub-01_phase2.nii.gz",
-#         "/sub-01/fmap/sub-01_phase2.json",
-#         "/sub-01/fmap/sub-01_phase2.nii",
-#         "/sub-01/fmap/sub-01_magnitude.nii.gz",
-#         "/sub-01/fmap/sub-01_magnitude.json",
-#         "/sub-01/fmap/sub-01_magnitude.nii",
-#         "/sub-01/fmap/sub-01_magnitude1.nii.gz",
-#         "/sub-01/fmap/sub-01_magnitude1.json",
-#         "/sub-01/fmap/sub-01_magnitude1.nii",
-#         "/sub-01/fmap/sub-01_magnitude2.nii.gz",
-#         "/sub-01/fmap/sub-01_magnitude2.json",
-#         "/sub-01/fmap/sub-01_magnitude2.nii",
-#         "/sub-01/fmap/sub-01_fieldmap.nii.gz",
-#         "/sub-01/fmap/sub-01_fieldmap.json",
-#         "/sub-01/fmap/sub-01_fieldmap.nii",
-#         "/sub-01/fmap/sub-01_run-01_phasediff.nii.gz",
-#         "/sub-01/fmap/sub-01_run-01_phasediff.json",
-#         "/sub-01/fmap/sub-01_run-01_phasediff.nii",
-#         "/sub-01/fmap/sub-01_run-01_phase1.nii.gz",
-#         "/sub-01/fmap/sub-01_run-01_phase1.json",
-#         "/sub-01/fmap/sub-01_run-01_phase1.nii",
-#         "/sub-01/fmap/sub-01_run-01_phase2.nii.gz",
-#         "/sub-01/fmap/sub-01_run-01_phase2.json",
-#         "/sub-01/fmap/sub-01_run-01_phase2.nii",
-#         "/sub-01/fmap/sub-01_run-01_magnitude.nii.gz",
-#         "/sub-01/fmap/sub-01_run-01_magnitude.json",
-#         "/sub-01/fmap/sub-01_run-01_magnitude.nii",
-#         "/sub-01/fmap/sub-01_run-01_magnitude1.nii.gz",
-#         "/sub-01/fmap/sub-01_run-01_magnitude1.json",
-#         "/sub-01/fmap/sub-01_run-01_magnitude1.nii",
-#         "/sub-01/fmap/sub-01_run-01_magnitude2.nii.gz",
-#         "/sub-01/fmap/sub-01_run-01_magnitude2.json",
-#         "/sub-01/fmap/sub-01_run-01_magnitude2.nii",
-#         "/sub-01/fmap/sub-01_run-01_fieldmap.nii.gz",
-#         "/sub-01/fmap/sub-01_run-01_fieldmap.json",
-#         "/sub-01/fmap/sub-01_run-01_fieldmap.nii",
-#         "/sub-01/fmap/sub-01_dir-dirlabel_epi.nii.gz",
-#         "/sub-01/fmap/sub-01_dir-dirlabel_epi.json",
-#         "/sub-01/fmap/sub-01_dir-dirlabel_epi.nii",
-#         "/sub-01/fmap/sub-01_dir-dirlabel_run-01_epi.nii.gz",
-#         "/sub-01/fmap/sub-01_dir-dirlabel_run-01_epi.json",
-#         "/sub-01/fmap/sub-01_dir-dirlabel_run-01_epi.nii",
-#         "/sub-01/fmap/sub-01_acq-singleband_phasediff.nii.gz",
-#         "/sub-01/fmap/sub-01_acq-singleband_phasediff.json",
-#         "/sub-01/fmap/sub-01_acq-singleband_phasediff.nii",
-#         "/sub-01/fmap/sub-01_acq-singleband_phase1.nii.gz",
-#         "/sub-01/fmap/sub-01_acq-singleband_phase1.json",
-#         "/sub-01/fmap/sub-01_acq-singleband_phase1.nii",
-#         "/sub-01/fmap/sub-01_acq-singleband_phase2.nii.gz",
-#         "/sub-01/fmap/sub-01_acq-singleband_phase2.json",
-#         "/sub-01/fmap/sub-01_acq-singleband_phase2.nii",
-#         "/sub-01/fmap/sub-01_acq-singleband_magnitude.nii.gz",
-#         "/sub-01/fmap/sub-01_acq-singleband_magnitude.json",
-#         "/sub-01/fmap/sub-01_acq-singleband_magnitude.nii",
-#         "/sub-01/fmap/sub-01_acq-singleband_magnitude1.nii.gz",
-#         "/sub-01/fmap/sub-01_acq-singleband_magnitude1.json",
-#         "/sub-01/fmap/sub-01_acq-singleband_magnitude1.nii",
-#         "/sub-01/fmap/sub-01_acq-singleband_magnitude2.nii.gz",
-#         "/sub-01/fmap/sub-01_acq-singleband_magnitude2.json",
-#         "/sub-01/fmap/sub-01_acq-singleband_magnitude2.nii",
-#         "/sub-01/fmap/sub-01_acq-singleband_fieldmap.nii.gz",
-#         "/sub-01/fmap/sub-01_acq-singleband_fieldmap.json",
-#         "/sub-01/fmap/sub-01_acq-singleband_fieldmap.nii",
-#         "/sub-01/fmap/sub-01_acq-singleband_run-01_phasediff.nii.gz",
-#         "/sub-01/fmap/sub-01_acq-singleband_run-01_phasediff.json",
-#         "/sub-01/fmap/sub-01_acq-singleband_run-01_phasediff.nii",
-#         "/sub-01/fmap/sub-01_acq-singleband_run-01_phase1.nii.gz",
-#         "/sub-01/fmap/sub-01_acq-singleband_run-01_phase1.json",
-#         "/sub-01/fmap/sub-01_acq-singleband_run-01_phase1.nii",
-#         "/sub-01/fmap/sub-01_acq-singleband_run-01_phase2.nii.gz",
-#         "/sub-01/fmap/sub-01_acq-singleband_run-01_phase2.json",
-#         "/sub-01/fmap/sub-01_acq-singleband_run-01_phase2.nii",
-#         "/sub-01/fmap/sub-01_acq-singleband_run-01_magnitude.nii.gz",
-#         "/sub-01/fmap/sub-01_acq-singleband_run-01_magnitude.json",
-#         "/sub-01/fmap/sub-01_acq-singleband_run-01_magnitude.nii",
-#         "/sub-01/fmap/sub-01_acq-singleband_run-01_magnitude1.nii.gz",
-#         "/sub-01/fmap/sub-01_acq-singleband_run-01_magnitude1.json",
-#         "/sub-01/fmap/sub-01_acq-singleband_run-01_magnitude1.nii",
-#         "/sub-01/fmap/sub-01_acq-singleband_run-01_magnitude2.nii.gz",
-#         "/sub-01/fmap/sub-01_acq-singleband_run-01_magnitude2.json",
-#         "/sub-01/fmap/sub-01_acq-singleband_run-01_magnitude2.nii",
-#         "/sub-01/fmap/sub-01_acq-singleband_run-01_fieldmap.nii.gz",
-#         "/sub-01/fmap/sub-01_acq-singleband_run-01_fieldmap.json",
-#         "/sub-01/fmap/sub-01_acq-singleband_run-01_fieldmap.nii",
-#         "/sub-01/fmap/sub-01_acq-singleband_dir-dirlabel_epi.nii.gz",
-#         "/sub-01/fmap/sub-01_acq-singleband_dir-dirlabel_epi.json",
-#         "/sub-01/fmap/sub-01_acq-singleband_dir-dirlabel_epi.nii",
-#         "/sub-01/fmap/sub-01_acq-singleband_dir-dirlabel_run-01_epi.nii.gz",
-#         "/sub-01/fmap/sub-01_acq-singleband_dir-dirlabel_run-01_epi.json",
-#         "/sub-01/fmap/sub-01_acq-singleband_dir-dirlabel_run-01_epi.nii",
-#         "/sub-01/ses-test/fmap/sub-01_ses-test_phasediff.nii.gz",
-#         "/sub-01/ses-test/fmap/sub-01_ses-test_phasediff.json",
-#         "/sub-01/ses-test/fmap/sub-01_ses-test_phasediff.nii",
-#         "/sub-01/ses-test/fmap/sub-01_ses-test_phase1.nii.gz",
-#         "/sub-01/ses-test/fmap/sub-01_ses-test_phase1.json",
-#         "/sub-01/ses-test/fmap/sub-01_ses-test_phase1.nii",
-#         "/sub-01/ses-test/fmap/sub-01_ses-test_phase2.nii.gz",
-#         "/sub-01/ses-test/fmap/sub-01_ses-test_phase2.json",
-#         "/sub-01/ses-test/fmap/sub-01_ses-test_phase2.nii",
-#         "/sub-01/ses-test/fmap/sub-01_ses-test_magnitude.nii.gz",
-#         "/sub-01/ses-test/fmap/sub-01_ses-test_magnitude.json",
-#         "/sub-01/ses-test/fmap/sub-01_ses-test_magnitude.nii",
-#         "/sub-01/ses-test/fmap/sub-01_ses-test_magnitude1.nii.gz",
-#         "/sub-01/ses-test/fmap/sub-01_ses-test_magnitude1.json",
-#         "/sub-01/ses-test/fmap/sub-01_ses-test_magnitude1.nii",
-#         "/sub-01/ses-test/fmap/sub-01_ses-test_magnitude2.nii.gz",
-#         "/sub-01/ses-test/fmap/sub-01_ses-test_magnitude2.json",
-#         "/sub-01/ses-test/fmap/sub-01_ses-test_magnitude2.nii",
-#         "/sub-01/ses-test/fmap/sub-01_ses-test_fieldmap.nii.gz",
-#         "/sub-01/ses-test/fmap/sub-01_ses-test_fieldmap.json",
-#         "/sub-01/ses-test/fmap/sub-01_ses-test_fieldmap.nii",
-#         "/sub-01/ses-test/fmap/sub-01_ses-test_run-01_phasediff.nii.gz",
-#         "/sub-01/ses-test/fmap/sub-01_ses-test_run-01_phasediff.json",
-#         "/sub-01/ses-test/fmap/sub-01_ses-test_run-01_phasediff.nii",
-#         "/sub-01/ses-test/fmap/sub-01_ses-test_run-01_phase1.nii.gz",
-#         "/sub-01/ses-test/fmap/sub-01_ses-test_run-01_phase1.json",
-#         "/sub-01/ses-test/fmap/sub-01_ses-test_run-01_phase1.nii",
-#         "/sub-01/ses-test/fmap/sub-01_ses-test_run-01_phase2.nii.gz",
-#         "/sub-01/ses-test/fmap/sub-01_ses-test_run-01_phase2.json",
-#         "/sub-01/ses-test/fmap/sub-01_ses-test_run-01_phase2.nii",
-#         "/sub-01/ses-test/fmap/sub-01_ses-test_run-01_magnitude.nii.gz",
-#         "/sub-01/ses-test/fmap/sub-01_ses-test_run-01_magnitude.json",
-#         "/sub-01/ses-test/fmap/sub-01_ses-test_run-01_magnitude.nii",
-#         "/sub-01/ses-test/fmap/sub-01_ses-test_run-01_magnitude1.nii.gz",
-#         "/sub-01/ses-test/fmap/sub-01_ses-test_run-01_magnitude1.json",
-#         "/sub-01/ses-test/fmap/sub-01_ses-test_run-01_magnitude1.nii",
-#         "/sub-01/ses-test/fmap/sub-01_ses-test_run-01_magnitude2.nii.gz",
-#         "/sub-01/ses-test/fmap/sub-01_ses-test_run-01_magnitude2.json",
-#         "/sub-01/ses-test/fmap/sub-01_ses-test_run-01_magnitude2.nii",
-#         "/sub-01/ses-test/fmap/sub-01_ses-test_run-01_fieldmap.nii.gz",
-#         "/sub-01/ses-test/fmap/sub-01_ses-test_run-01_fieldmap.json",
-#         "/sub-01/ses-test/fmap/sub-01_ses-test_run-01_fieldmap.nii",
-#         "/sub-01/ses-test/fmap/sub-01_ses-test_dir-dirlabel_epi.nii.gz",
-#         "/sub-01/ses-test/fmap/sub-01_ses-test_dir-dirlabel_epi.json",
-#         "/sub-01/ses-test/fmap/sub-01_ses-test_dir-dirlabel_epi.nii",
-#         "/sub-01/ses-test/fmap/sub-01_ses-test_dir-dirlabel_run-01_epi.nii.gz",
-#         "/sub-01/ses-test/fmap/sub-01_ses-test_dir-dirlabel_run-01_epi.json",
-#         "/sub-01/ses-test/fmap/sub-01_ses-test_dir-dirlabel_run-01_epi.nii",
-#         "/sub-01/ses-test/fmap/sub-01_ses-test_acq-singleband_phasediff.nii.gz",
-#         "/sub-01/ses-test/fmap/sub-01_ses-test_acq-singleband_phasediff.json",
-#         "/sub-01/ses-test/fmap/sub-01_ses-test_acq-singleband_phasediff.nii",
-#         "/sub-01/ses-test/fmap/sub-01_ses-test_acq-singleband_phase1.nii.gz",
-#         "/sub-01/ses-test/fmap/sub-01_ses-test_acq-singleband_phase1.json",
-#         "/sub-01/ses-test/fmap/sub-01_ses-test_acq-singleband_phase1.nii",
-#         "/sub-01/ses-test/fmap/sub-01_ses-test_acq-singleband_phase2.nii.gz",
-#         "/sub-01/ses-test/fmap/sub-01_ses-test_acq-singleband_phase2.json",
-#         "/sub-01/ses-test/fmap/sub-01_ses-test_acq-singleband_phase2.nii",
-#         "/sub-01/ses-test/fmap/sub-01_ses-test_acq-singleband_magnitude.nii.gz",
-#         "/sub-01/ses-test/fmap/sub-01_ses-test_acq-singleband_magnitude.json",
-#         "/sub-01/ses-test/fmap/sub-01_ses-test_acq-singleband_magnitude.nii",
-#         "/sub-01/ses-test/fmap/sub-01_ses-test_acq-singleband_magnitude1.nii.gz",
-#         "/sub-01/ses-test/fmap/sub-01_ses-test_acq-singleband_magnitude1.json",
-#         "/sub-01/ses-test/fmap/sub-01_ses-test_acq-singleband_magnitude1.nii",
-#         "/sub-01/ses-test/fmap/sub-01_ses-test_acq-singleband_magnitude2.nii.gz",
-#         "/sub-01/ses-test/fmap/sub-01_ses-test_acq-singleband_magnitude2.json",
-#         "/sub-01/ses-test/fmap/sub-01_ses-test_acq-singleband_magnitude2.nii",
-#         "/sub-01/ses-test/fmap/sub-01_ses-test_acq-singleband_fieldmap.nii.gz",
-#         "/sub-01/ses-test/fmap/sub-01_ses-test_acq-singleband_fieldmap.json",
-#         "/sub-01/ses-test/fmap/sub-01_ses-test_acq-singleband_fieldmap.nii",
-#         "/sub-01/ses-test/fmap/sub-01_ses-test_acq-singleband_run-01_phasediff.nii.gz",
-#         "/sub-01/ses-test/fmap/sub-01_ses-test_acq-singleband_run-01_phasediff.json",
-#         "/sub-01/ses-test/fmap/sub-01_ses-test_acq-singleband_run-01_phasediff.nii",
-#         "/sub-01/ses-test/fmap/sub-01_ses-test_acq-singleband_run-01_phase1.nii.gz",
-#         "/sub-01/ses-test/fmap/sub-01_ses-test_acq-singleband_run-01_phase1.json",
-#         "/sub-01/ses-test/fmap/sub-01_ses-test_acq-singleband_run-01_phase1.nii",
-#         "/sub-01/ses-test/fmap/sub-01_ses-test_acq-singleband_run-01_phase2.nii.gz",
-#         "/sub-01/ses-test/fmap/sub-01_ses-test_acq-singleband_run-01_phase2.json",
-#         "/sub-01/ses-test/fmap/sub-01_ses-test_acq-singleband_run-01_phase2.nii",
-#         "/sub-01/ses-test/fmap/sub-01_ses-test_acq-singleband_run-01_magnitude.nii.gz",
-#         "/sub-01/ses-test/fmap/sub-01_ses-test_acq-singleband_run-01_magnitude.json",
-#         "/sub-01/ses-test/fmap/sub-01_ses-test_acq-singleband_run-01_magnitude.nii",
-#         "/sub-01/ses-test/fmap/sub-01_ses-test_acq-singleband_run-01_magnitude1.nii.gz",
-#         "/sub-01/ses-test/fmap/sub-01_ses-test_acq-singleband_run-01_magnitude1.json",
-#         "/sub-01/ses-test/fmap/sub-01_ses-test_acq-singleband_run-01_magnitude1.nii",
-#         "/sub-01/ses-test/fmap/sub-01_ses-test_acq-singleband_run-01_magnitude2.nii.gz",
-#         "/sub-01/ses-test/fmap/sub-01_ses-test_acq-singleband_run-01_magnitude2.json",
-#         "/sub-01/ses-test/fmap/sub-01_ses-test_acq-singleband_run-01_magnitude2.nii",
-#         "/sub-01/ses-test/fmap/sub-01_ses-test_acq-singleband_run-01_fieldmap.nii.gz",
-#         "/sub-01/ses-test/fmap/sub-01_ses-test_acq-singleband_run-01_fieldmap.json",
-#         "/sub-01/ses-test/fmap/sub-01_ses-test_acq-singleband_run-01_fieldmap.nii",
-#         "/sub-01/ses-test/fmap/sub-01_ses-test_acq-singleband_dir-dirlabel_epi.nii.gz",
-#         "/sub-01/ses-test/fmap/sub-01_ses-test_acq-singleband_dir-dirlabel_epi.json",
-#         "/sub-01/ses-test/fmap/sub-01_ses-test_acq-singleband_dir-dirlabel_epi.nii",
-#         "/sub-01/ses-test/fmap/sub-01_ses-test_acq-singleband_dir-dirlabel_run-01_epi.nii.gz",
-#         "/sub-01/ses-test/fmap/sub-01_ses-test_acq-singleband_dir-dirlabel_run-01_epi.json",
-#         "/sub-01/ses-test/fmap/sub-01_ses-test_acq-singleband_dir-dirlabel_run-01_epi.nii"]
-
-#     for item in target_list:
-#         result = testvalidator.is_field_map(item)
-#         assert result
-
-
-# # checks is_field_map() function false cases
-# def test_is_field_map_false(testvalidator):
-#     target_list = [
-#         "/sub-01/ses-test/fmap/sub--01_ses-test_acq-singleband_run-01_magnitude.json",  # wrong --
-#         "/sub-01/ses-test/fmap/sub-01_ses-test__acq-singleband_run-01_magnitude.nii",  # wrong __
-#         "/sub-01/ses-test/fmap/sub-01-ses-test_acq-singleband_run-01_magnitude1.nii.gz",  # wrong 01-ses
-#         "/sub-01/ses-test/fmap/sub-01_ses-test_acq_singleband_run-01_magnitude1.json", # wrong acq_singleband
-#         "/sub-01/ses-test/fmap/sub-01_ses-test_acq-singleband_run-01_magnitude1.ni", # wrong extension
-#         "/sub-01/ses-test/fmap/sub-01_ses-test_acq-singleband_run-01_magnitude3.nii.gz", # wrong modality
-#         "/sub-01/ses-test/fmap/sub-01_ses-test_acq-singeband_ran-01_magnitude2.json", # wrong ssuffix ran
-#         "/sub-01/ses-test/fmap/sub-01_acq-singleband_run-01_magnitude2.nii", # missed session id in the filename
-#         "/sub-01/ses-test/fmap/ses-test_acq-singleband_run-01_fieldmap.nii.gz", # missed subject id in the filename
-#         "/sub-01/ses-test/fmap/sub-01_ses-test_acq-singleband_run-01.json",  # missed modality
-#         "/sub-01/ses-test/fmap/sub-01_ses-test_acq-singleband_run-01_fieldmap",  # wrong extension
-#         "/sub-01/fmap/ses-test/sub-01_ses-test_acq-singleband_dir-dirlabel_epi.nii.gz", # wrong dirs order
-#         "/ses-test/fmap/sub-01/sub-01_ses-test_acq-singleband_dir-dirlabel_epi.json", # wrong dirs order
-#         "/ses-test/sub-01/fmap/sub-01_ses-test_acq-singleband_dir-dirlabel_epi.nii", # wrong dirs order
-#         "/sub-01/ses-test/sub-01_ses-test_acq-singleband_dir-dirlabel_run-01_epi.nii.gz", # missed data type dir
-#         "/sub-01/fmap/sub-01_ses-test_acq-singleband_dir-dirlabel_run-01_epi.json", # missed session dir
-#         "/ses-test/fmap/sub-01_ses-test_acq-singleband_dir-dirlabel_run-01_epi.nii" # missed subject dir
-#     ]
-
-#     for item in target_list:
-#         result = testvalidator.is_field_map(item)
-#         assert not result
-
-
-# checks is_phenotypic() function true cases
-def test_is_phenotypic_true(testvalidator):
-    target_list = [
-        "/phenotype/measurement_tool_name.tsv",
-        "/phenotype/measurement_tool_name.json"
-    ]
-
-    for item in target_list:
-        result = testvalidator.is_phenotypic(item)
-        assert result
-
-
-# checks is_phenotypic() function true cases
-def test_is_phenotypic_false(testvalidator):
-    target_list = [
-        "/measurement_tool_name.tsv",  # missed phenotype dir
-        "/phentype/measurement_tool_name.josn"  # wrong phenotype dir
-        "/phenotype/measurement_tool_name.jsn"  # wrong extension
-    ]
-
-    for item in target_list:
-        result = testvalidator.is_phenotypic(item)
-        assert not result
-
-
-def test_index_associated_false(testvalidator):
-    testvalidator = BIDSValidator(index_associated=False)
-    target_list = [
-        "/code/",
-        "/derivatives/",
-        "/sourcedata/",
-        "/stimuli/",
-        "/.git/"
-    ]
-
-    for item in target_list:
-        result = testvalidator.is_associated_data(item)
-        assert not result
-
->>>>>>> d66be759
 def test_layout_with_validation():
     data_dir = join(get_test_data_path(), '7t_trt')
     layout1 = BIDSLayout(data_dir, validate=True)
